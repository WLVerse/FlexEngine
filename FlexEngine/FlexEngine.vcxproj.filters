﻿<?xml version="1.0" encoding="utf-8"?>
<Project ToolsVersion="4.0" xmlns="http://schemas.microsoft.com/developer/msbuild/2003">
  <ItemGroup>
    <Filter Include="src">
      <UniqueIdentifier>{4FC737F1-C7A5-4376-A066-2A32D752A2FF}</UniqueIdentifier>
      <Extensions>cpp;c;cc;cxx;c++;cppm;ixx;def;odl;idl;hpj;bat;asm;asmx</Extensions>
    </Filter>
    <Filter Include="src\FlexEngine">
      <UniqueIdentifier>{ea189381-8b98-4629-8bbd-bcccca255934}</UniqueIdentifier>
    </Filter>
    <Filter Include="third_party">
      <UniqueIdentifier>{2b0814a0-3edf-4f03-8bf5-5509d178d954}</UniqueIdentifier>
    </Filter>
    <Filter Include="third_party\glad">
      <UniqueIdentifier>{5f2433d9-19b2-434e-8089-21b4becec3fc}</UniqueIdentifier>
    </Filter>
    <Filter Include="src\FlexEngine\Reflection">
      <UniqueIdentifier>{e9041521-9d51-46c9-8a4b-f92edb080361}</UniqueIdentifier>
    </Filter>
    <Filter Include="src\FlexEngine\StateManager">
      <UniqueIdentifier>{fe3d65a9-3fdd-4ca6-9717-b72a808fbf2a}</UniqueIdentifier>
    </Filter>
    <Filter Include="src\FlexEngine\FlexMath">
      <UniqueIdentifier>{074c64d3-93c6-4963-a353-8f4f11343c1e}</UniqueIdentifier>
    </Filter>
    <Filter Include="src\FlexEngine\FlexECS">
      <UniqueIdentifier>{2e5cd5b6-0dbd-499e-b72e-fa402aee38a3}</UniqueIdentifier>
    </Filter>
    <Filter Include="src\FlexEngine\Renderer">
      <UniqueIdentifier>{d4c22a84-5513-4213-b9c8-b90e5aff99cb}</UniqueIdentifier>
    </Filter>
    <Filter Include="src\FlexEngine\Renderer\OpenGL">
      <UniqueIdentifier>{f25f8024-bc0e-4f2a-aa58-6323cfc9f33f}</UniqueIdentifier>
    </Filter>
    <Filter Include="src\FlexEngine\DataStructures">
      <UniqueIdentifier>{e2f4f80d-0a65-4a7f-8ca7-4e1832967dca}</UniqueIdentifier>
    </Filter>
    <Filter Include="src\FlexEngine\Utilities">
      <UniqueIdentifier>{16ca3a1c-7a36-4644-89f0-ad7b1f24dc9b}</UniqueIdentifier>
    </Filter>
    <Filter Include="src\FlexEngine\Serialization">
      <UniqueIdentifier>{0a3f4f79-0aec-463a-939d-59d557a602bb}</UniqueIdentifier>
    </Filter>
    <Filter Include="src\FlexEngine\Layer">
      <UniqueIdentifier>{ba5cc04f-687b-4764-ae64-b0a6cf5c92ba}</UniqueIdentifier>
    </Filter>
    <Filter Include="src\FlexEngine\Renderer\Camera">
      <UniqueIdentifier>{e3c64144-5c2e-4bbb-a426-b1df49e68fe4}</UniqueIdentifier>
    </Filter>
    <Filter Include="src\FlexEngine\FlexScripting">
      <UniqueIdentifier>{e986e5fb-544e-4484-bad4-41ed3d714b79}</UniqueIdentifier>
    </Filter>
    <Filter Include="src\FlexEngine\FMOD">
      <UniqueIdentifier>{4dec8d9d-124a-4cfe-8a8b-25eb98508450}</UniqueIdentifier>
    </Filter>
  </ItemGroup>
  <ItemGroup>
    <ClCompile Include="src\pch.cpp">
      <Filter>src</Filter>
    </ClCompile>
    <ClCompile Include="..\third_party\src\glad\glad.c">
      <Filter>third_party\glad</Filter>
    </ClCompile>
    <ClCompile Include="src\FlexEngine\Reflection\primitives.cpp">
      <Filter>src\FlexEngine\Reflection</Filter>
    </ClCompile>
    <ClCompile Include="src\FlexEngine\StateManager\statemanager.cpp">
      <Filter>src\FlexEngine\StateManager</Filter>
    </ClCompile>
    <ClCompile Include="src\FlexEngine\FlexMath\vector2.cpp">
      <Filter>src\FlexEngine\FlexMath</Filter>
    </ClCompile>
    <ClCompile Include="src\FlexEngine\FlexMath\vector3.cpp">
      <Filter>src\FlexEngine\FlexMath</Filter>
    </ClCompile>
    <ClCompile Include="src\FlexEngine\FlexMath\vector4.cpp">
      <Filter>src\FlexEngine\FlexMath</Filter>
    </ClCompile>
    <ClCompile Include="src\FlexEngine\FlexECS\entity.cpp">
      <Filter>src\FlexEngine\FlexECS</Filter>
    </ClCompile>
    <ClCompile Include="src\FlexEngine\FlexECS\scene.cpp">
      <Filter>src\FlexEngine\FlexECS</Filter>
    </ClCompile>
    <ClCompile Include="src\FlexEngine\FlexECS\datastructures.cpp">
      <Filter>src\FlexEngine\FlexECS</Filter>
    </ClCompile>
    <ClCompile Include="src\FlexEngine\Renderer\OpenGL\openglbuffer.cpp">
      <Filter>src\FlexEngine\Renderer\OpenGL</Filter>
    </ClCompile>
    <ClCompile Include="src\FlexEngine\Renderer\buffer.cpp">
      <Filter>src\FlexEngine\Renderer</Filter>
    </ClCompile>
    <ClCompile Include="src\FlexEngine\DataStructures\freequeue.cpp">
      <Filter>src\FlexEngine\DataStructures</Filter>
    </ClCompile>
    <ClCompile Include="src\FlexEngine\DataStructures\functionqueue.cpp">
      <Filter>src\FlexEngine\DataStructures</Filter>
    </ClCompile>
    <ClCompile Include="src\FlexEngine\Renderer\OpenGL\openglmesh.cpp">
      <Filter>src\FlexEngine\Renderer\OpenGL</Filter>
    </ClCompile>
    <ClCompile Include="src\FlexEngine\Renderer\OpenGL\openglshader.cpp">
      <Filter>src\FlexEngine\Renderer\OpenGL</Filter>
    </ClCompile>
    <ClCompile Include="src\FlexEngine\Renderer\OpenGL\opengltexture.cpp">
      <Filter>src\FlexEngine\Renderer\OpenGL</Filter>
    </ClCompile>
    <ClCompile Include="src\FlexEngine\Renderer\OpenGL\openglvertex.cpp">
      <Filter>src\FlexEngine\Renderer\OpenGL</Filter>
    </ClCompile>
    <ClCompile Include="src\FlexEngine\FlexMath\matrix4x4.cpp">
      <Filter>src\FlexEngine\FlexMath</Filter>
    </ClCompile>
    <ClCompile Include="src\FlexEngine\Renderer\OpenGL\openglrenderer.cpp">
      <Filter>src\FlexEngine\Renderer\OpenGL</Filter>
    </ClCompile>
    <ClCompile Include="src\FlexEngine\FlexMath\mathconversions.cpp">
      <Filter>src\FlexEngine\FlexMath</Filter>
    </ClCompile>
    <ClCompile Include="src\FlexEngine\Renderer\OpenGL\openglmaterial.cpp">
      <Filter>src\FlexEngine\Renderer\OpenGL</Filter>
    </ClCompile>
    <ClCompile Include="src\FlexEngine\Renderer\OpenGL\openglmodel.cpp">
      <Filter>src\FlexEngine\Renderer\OpenGL</Filter>
    </ClCompile>
    <ClCompile Include="src\FlexEngine\FlexMath\quaternion.cpp">
      <Filter>src\FlexEngine\FlexMath</Filter>
    </ClCompile>
    <ClCompile Include="src\FlexEngine\FlexMath\mathfunctions.cpp">
      <Filter>src\FlexEngine\FlexMath</Filter>
    </ClCompile>
    <ClCompile Include="src\FlexEngine\DataStructures\filelist.cpp">
      <Filter>src\FlexEngine\DataStructures</Filter>
    </ClCompile>
    <ClCompile Include="src\FlexEngine\FlexECS\flexid.cpp">
      <Filter>src\FlexEngine\FlexECS</Filter>
    </ClCompile>
    <ClCompile Include="src\FlexEngine\Layer\layerstack.cpp">
      <Filter>src\FlexEngine\Layer</Filter>
    </ClCompile>
    <ClCompile Include="src\FlexEngine\Utilities\date.cpp">
      <Filter>src\FlexEngine\Utilities</Filter>
    </ClCompile>
    <ClCompile Include="src\FlexEngine\Utilities\datetime.cpp">
      <Filter>src\FlexEngine\Utilities</Filter>
    </ClCompile>
    <ClCompile Include="src\FlexEngine\Utilities\file.cpp">
      <Filter>src\FlexEngine\Utilities</Filter>
    </ClCompile>
    <ClCompile Include="src\FlexEngine\Utilities\flexbase64.cpp">
      <Filter>src\FlexEngine\Utilities</Filter>
    </ClCompile>
    <ClCompile Include="src\FlexEngine\Utilities\flexformatter.cpp">
      <Filter>src\FlexEngine\Utilities</Filter>
    </ClCompile>
    <ClCompile Include="src\FlexEngine\Utilities\path.cpp">
      <Filter>src\FlexEngine\Utilities</Filter>
    </ClCompile>
    <ClCompile Include="src\FlexEngine\frameratecontroller.cpp">
      <Filter>src\FlexEngine</Filter>
    </ClCompile>
    <ClCompile Include="src\FlexEngine\imguiwrapper.cpp">
      <Filter>src\FlexEngine</Filter>
    </ClCompile>
    <ClCompile Include="src\FlexEngine\input.cpp">
      <Filter>src\FlexEngine</Filter>
    </ClCompile>
    <ClCompile Include="src\FlexEngine\window.cpp">
      <Filter>src\FlexEngine</Filter>
    </ClCompile>
    <ClCompile Include="src\FlexEngine\application.cpp">
      <Filter>src\FlexEngine</Filter>
    </ClCompile>
    <ClCompile Include="src\FlexEngine\assetmanager.cpp">
      <Filter>src\FlexEngine</Filter>
    </ClCompile>
    <ClCompile Include="src\FlexEngine\flexlogger.cpp">
      <Filter>src\FlexEngine</Filter>
    </ClCompile>
    <ClCompile Include="src\FlexEngine\flexprefs.cpp">
      <Filter>src\FlexEngine</Filter>
    </ClCompile>
    <ClCompile Include="src\FlexEngine\flxdata.cpp">
      <Filter>src\FlexEngine</Filter>
    </ClCompile>
    <ClCompile Include="src\FlexEngine\flexprofiler.cpp">
      <Filter>src\FlexEngine</Filter>
    </ClCompile>
    <ClCompile Include="src\FlexEngine\Renderer\Camera\camera.cpp">
      <Filter>src\FlexEngine\Renderer\Camera</Filter>
    </ClCompile>
    <ClCompile Include="src\FlexEngine\Renderer\OpenGL\openglframebuffer.cpp">
      <Filter>src\FlexEngine\Renderer\OpenGL</Filter>
    </ClCompile>
    <ClCompile Include="src\FlexEngine\FlexScripting\scriptregistry.cpp">
      <Filter>src\FlexEngine\FlexScripting</Filter>
    </ClCompile>
<<<<<<< HEAD
    <ClCompile Include="src\FlexEngine\FMOD\FMODWrapper.cpp">
      <Filter>src\FlexEngine\FMOD</Filter>
    </ClCompile>
    <ClCompile Include="src\FlexEngine\FMOD\Sound.cpp">
      <Filter>src\FlexEngine\FMOD</Filter>
=======
    <ClCompile Include="src\FlexEngine\Renderer\OpenGL\openglspritesheet.cpp">
      <Filter>src\FlexEngine\Renderer\OpenGL</Filter>
>>>>>>> 45971d20
    </ClCompile>
  </ItemGroup>
  <ItemGroup>
    <ClInclude Include="src\pch.h">
      <Filter>src</Filter>
    </ClInclude>
    <ClInclude Include="src\FlexEngine.h">
      <Filter>src</Filter>
    </ClInclude>
    <ClInclude Include="src\FlexEngine\Reflection\base.h">
      <Filter>src\FlexEngine\Reflection</Filter>
    </ClInclude>
    <ClInclude Include="src\FlexEngine\StateManager\statemanager.h">
      <Filter>src\FlexEngine\StateManager</Filter>
    </ClInclude>
    <ClInclude Include="src\FlexEngine\FlexMath\mathconstants.h">
      <Filter>src\FlexEngine\FlexMath</Filter>
    </ClInclude>
    <ClInclude Include="src\FlexEngine\FlexMath\vector2.h">
      <Filter>src\FlexEngine\FlexMath</Filter>
    </ClInclude>
    <ClInclude Include="src\FlexEngine\FlexMath\vector3.h">
      <Filter>src\FlexEngine\FlexMath</Filter>
    </ClInclude>
    <ClInclude Include="src\FlexEngine\FlexMath\vector4.h">
      <Filter>src\FlexEngine\FlexMath</Filter>
    </ClInclude>
    <ClInclude Include="src\FlexEngine\FlexECS\datastructures.h">
      <Filter>src\FlexEngine\FlexECS</Filter>
    </ClInclude>
    <ClInclude Include="src\flx_api.h">
      <Filter>src</Filter>
    </ClInclude>
    <ClInclude Include="src\FlexEngine\Renderer\buffer.h">
      <Filter>src\FlexEngine\Renderer</Filter>
    </ClInclude>
    <ClInclude Include="src\FlexEngine\Renderer\OpenGL\openglbuffer.h">
      <Filter>src\FlexEngine\Renderer\OpenGL</Filter>
    </ClInclude>
    <ClInclude Include="src\FlexEngine\DataStructures\freequeue.h">
      <Filter>src\FlexEngine\DataStructures</Filter>
    </ClInclude>
    <ClInclude Include="src\FlexEngine\DataStructures\functionqueue.h">
      <Filter>src\FlexEngine\DataStructures</Filter>
    </ClInclude>
    <ClInclude Include="src\FlexEngine\Renderer\OpenGL\openglmesh.h">
      <Filter>src\FlexEngine\Renderer\OpenGL</Filter>
    </ClInclude>
    <ClInclude Include="src\FlexEngine\Renderer\OpenGL\openglshader.h">
      <Filter>src\FlexEngine\Renderer\OpenGL</Filter>
    </ClInclude>
    <ClInclude Include="src\FlexEngine\Renderer\OpenGL\opengltexture.h">
      <Filter>src\FlexEngine\Renderer\OpenGL</Filter>
    </ClInclude>
    <ClInclude Include="src\FlexEngine\Renderer\OpenGL\openglvertex.h">
      <Filter>src\FlexEngine\Renderer\OpenGL</Filter>
    </ClInclude>
    <ClInclude Include="src\FlexEngine\FlexMath\matrix4x4.h">
      <Filter>src\FlexEngine\FlexMath</Filter>
    </ClInclude>
    <ClInclude Include="src\FlexEngine\Renderer\OpenGL\openglrenderer.h">
      <Filter>src\FlexEngine\Renderer\OpenGL</Filter>
    </ClInclude>
    <ClInclude Include="src\FlexEngine\FlexMath\mathconversions.h">
      <Filter>src\FlexEngine\FlexMath</Filter>
    </ClInclude>
    <ClInclude Include="src\FlexEngine\FlexMath\vector1.h">
      <Filter>src\FlexEngine\FlexMath</Filter>
    </ClInclude>
    <ClInclude Include="src\FlexEngine\FlexMath\matrix1x1.h">
      <Filter>src\FlexEngine\FlexMath</Filter>
    </ClInclude>
    <ClInclude Include="src\FlexEngine\Renderer\OpenGL\openglmaterial.h">
      <Filter>src\FlexEngine\Renderer\OpenGL</Filter>
    </ClInclude>
    <ClInclude Include="src\FlexEngine\Renderer\OpenGL\openglmodel.h">
      <Filter>src\FlexEngine\Renderer\OpenGL</Filter>
    </ClInclude>
    <ClInclude Include="src\FlexEngine\FlexMath\quaternion.h">
      <Filter>src\FlexEngine\FlexMath</Filter>
    </ClInclude>
    <ClInclude Include="src\flx_windows.h">
      <Filter>src</Filter>
    </ClInclude>
    <ClInclude Include="src\FlexEngine\FlexMath\mathfunctions.h">
      <Filter>src\FlexEngine\FlexMath</Filter>
    </ClInclude>
    <ClInclude Include="src\FlexEngine\DataStructures\range.h">
      <Filter>src\FlexEngine\DataStructures</Filter>
    </ClInclude>
    <ClInclude Include="src\FlexEngine\DataStructures\filelist.h">
      <Filter>src\FlexEngine\DataStructures</Filter>
    </ClInclude>
    <ClInclude Include="src\FlexEngine\FlexECS\flexid.h">
      <Filter>src\FlexEngine\FlexECS</Filter>
    </ClInclude>
    <ClInclude Include="src\FlexEngine\Layer\ilayer.h">
      <Filter>src\FlexEngine\Layer</Filter>
    </ClInclude>
    <ClInclude Include="src\FlexEngine\Layer\layerstack.h">
      <Filter>src\FlexEngine\Layer</Filter>
    </ClInclude>
    <ClInclude Include="src\FlexEngine\StateManager\istate.h">
      <Filter>src\FlexEngine\StateManager</Filter>
    </ClInclude>
    <ClInclude Include="src\FlexEngine\Utilities\datetime.h">
      <Filter>src\FlexEngine\Utilities</Filter>
    </ClInclude>
    <ClInclude Include="src\FlexEngine\Utilities\file.h">
      <Filter>src\FlexEngine\Utilities</Filter>
    </ClInclude>
    <ClInclude Include="src\FlexEngine\Utilities\flexbase64.h">
      <Filter>src\FlexEngine\Utilities</Filter>
    </ClInclude>
    <ClInclude Include="src\FlexEngine\Utilities\flexformatter.h">
      <Filter>src\FlexEngine\Utilities</Filter>
    </ClInclude>
    <ClInclude Include="src\FlexEngine\Utilities\path.h">
      <Filter>src\FlexEngine\Utilities</Filter>
    </ClInclude>
    <ClInclude Include="src\FlexEngine\Utilities\timer.h">
      <Filter>src\FlexEngine\Utilities</Filter>
    </ClInclude>
    <ClInclude Include="src\FlexEngine\Utilities\ansi_color.h">
      <Filter>src\FlexEngine\Utilities</Filter>
    </ClInclude>
    <ClInclude Include="src\FlexEngine\frameratecontroller.h">
      <Filter>src\FlexEngine</Filter>
    </ClInclude>
    <ClInclude Include="src\FlexEngine\imguiwrapper.h">
      <Filter>src\FlexEngine</Filter>
    </ClInclude>
    <ClInclude Include="src\FlexEngine\input.h">
      <Filter>src\FlexEngine</Filter>
    </ClInclude>
    <ClInclude Include="src\FlexEngine\window.h">
      <Filter>src\FlexEngine</Filter>
    </ClInclude>
    <ClInclude Include="src\FlexEngine\application.h">
      <Filter>src\FlexEngine</Filter>
    </ClInclude>
    <ClInclude Include="src\FlexEngine\assetkey.h">
      <Filter>src\FlexEngine</Filter>
    </ClInclude>
    <ClInclude Include="src\FlexEngine\assetmanager.h">
      <Filter>src\FlexEngine</Filter>
    </ClInclude>
    <ClInclude Include="src\FlexEngine\flexassert.h">
      <Filter>src\FlexEngine</Filter>
    </ClInclude>
    <ClInclude Include="src\FlexEngine\flexlogger.h">
      <Filter>src\FlexEngine</Filter>
    </ClInclude>
    <ClInclude Include="src\FlexEngine\flexprefs.h">
      <Filter>src\FlexEngine</Filter>
    </ClInclude>
    <ClInclude Include="src\entrypoint.h">
      <Filter>src</Filter>
    </ClInclude>
    <ClInclude Include="src\FlexEngine\flexprofiler.h">
      <Filter>src\FlexEngine</Filter>
    </ClInclude>
    <ClInclude Include="src\FlexEngine\flxdata.h">
      <Filter>src\FlexEngine</Filter>
    </ClInclude>
    <ClInclude Include="src\FlexEngine\Renderer\Camera\camera.h">
      <Filter>src\FlexEngine\Renderer\Camera</Filter>
    </ClInclude>
    <ClInclude Include="src\FlexEngine\Renderer\Camera\deletethisshit.h">
      <Filter>src\FlexEngine\Renderer\Camera</Filter>
    </ClInclude>
    <ClInclude Include="src\FlexEngine\Renderer\OpenGL\openglframebuffer.h">
      <Filter>src\FlexEngine\Renderer\OpenGL</Filter>
    </ClInclude>
    <ClInclude Include="src\FlexEngine\Renderer\OpenGL\opengldebugger.h">
      <Filter>src\FlexEngine\Renderer\OpenGL</Filter>
    </ClInclude>
    <ClInclude Include="src\FlexEngine\FlexScripting\iscript.h">
      <Filter>src\FlexEngine\FlexScripting</Filter>
    </ClInclude>
    <ClInclude Include="src\FlexEngine\FlexScripting\scriptregistry.h">
      <Filter>src\FlexEngine\FlexScripting</Filter>
    </ClInclude>
<<<<<<< HEAD
    <ClInclude Include="src\FlexEngine\FMOD\FMODWrapper.h">
      <Filter>src\FlexEngine\FMOD</Filter>
    </ClInclude>
    <ClInclude Include="src\FlexEngine\FMOD\Sound.h">
      <Filter>src\FlexEngine\FMOD</Filter>
=======
    <ClInclude Include="src\FlexEngine\Renderer\OpenGL\openglspritesheet.h">
      <Filter>src\FlexEngine\Renderer\OpenGL</Filter>
>>>>>>> 45971d20
    </ClInclude>
  </ItemGroup>
  <ItemGroup>
    <None Include="src\FlexEngine\FlexECS\entity.inl">
      <Filter>src\FlexEngine\FlexECS</Filter>
    </None>
    <None Include="src\FlexEngine\FlexECS\scene.inl">
      <Filter>src\FlexEngine\FlexECS</Filter>
    </None>
  </ItemGroup>
</Project><|MERGE_RESOLUTION|>--- conflicted
+++ resolved
@@ -196,16 +196,14 @@
     <ClCompile Include="src\FlexEngine\FlexScripting\scriptregistry.cpp">
       <Filter>src\FlexEngine\FlexScripting</Filter>
     </ClCompile>
-<<<<<<< HEAD
     <ClCompile Include="src\FlexEngine\FMOD\FMODWrapper.cpp">
       <Filter>src\FlexEngine\FMOD</Filter>
     </ClCompile>
     <ClCompile Include="src\FlexEngine\FMOD\Sound.cpp">
       <Filter>src\FlexEngine\FMOD</Filter>
-=======
+    </ClCompile>
     <ClCompile Include="src\FlexEngine\Renderer\OpenGL\openglspritesheet.cpp">
       <Filter>src\FlexEngine\Renderer\OpenGL</Filter>
->>>>>>> 45971d20
     </ClCompile>
   </ItemGroup>
   <ItemGroup>
@@ -389,16 +387,14 @@
     <ClInclude Include="src\FlexEngine\FlexScripting\scriptregistry.h">
       <Filter>src\FlexEngine\FlexScripting</Filter>
     </ClInclude>
-<<<<<<< HEAD
     <ClInclude Include="src\FlexEngine\FMOD\FMODWrapper.h">
       <Filter>src\FlexEngine\FMOD</Filter>
     </ClInclude>
     <ClInclude Include="src\FlexEngine\FMOD\Sound.h">
       <Filter>src\FlexEngine\FMOD</Filter>
-=======
+    </ClInclude>
     <ClInclude Include="src\FlexEngine\Renderer\OpenGL\openglspritesheet.h">
       <Filter>src\FlexEngine\Renderer\OpenGL</Filter>
->>>>>>> 45971d20
     </ClInclude>
   </ItemGroup>
   <ItemGroup>
