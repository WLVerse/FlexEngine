﻿<?xml version="1.0" encoding="utf-8"?>
<Project ToolsVersion="4.0" xmlns="http://schemas.microsoft.com/developer/msbuild/2003">
  <ItemGroup>
    <Filter Include="src">
      <UniqueIdentifier>{4FC737F1-C7A5-4376-A066-2A32D752A2FF}</UniqueIdentifier>
      <Extensions>cpp;c;cc;cxx;c++;cppm;ixx;def;odl;idl;hpj;bat;asm;asmx</Extensions>
    </Filter>
    <Filter Include="src\FlexEngine">
      <UniqueIdentifier>{ea189381-8b98-4629-8bbd-bcccca255934}</UniqueIdentifier>
    </Filter>
    <Filter Include="src\FlexEngine\Core">
      <UniqueIdentifier>{8524c619-366a-42ab-9476-4304994d5617}</UniqueIdentifier>
    </Filter>
    <Filter Include="third_party">
      <UniqueIdentifier>{2b0814a0-3edf-4f03-8bf5-5509d178d954}</UniqueIdentifier>
    </Filter>
    <Filter Include="third_party\glad">
      <UniqueIdentifier>{5f2433d9-19b2-434e-8089-21b4becec3fc}</UniqueIdentifier>
    </Filter>
    <Filter Include="src\FlexEngine\Loader">
      <UniqueIdentifier>{af4987ea-e5b4-45ee-bde7-d86af28bbe18}</UniqueIdentifier>
    </Filter>
    <Filter Include="src\FlexEngine\Reflection">
      <UniqueIdentifier>{e9041521-9d51-46c9-8a4b-f92edb080361}</UniqueIdentifier>
    </Filter>
    <Filter Include="src\FlexEngine\StateManager">
      <UniqueIdentifier>{fe3d65a9-3fdd-4ca6-9717-b72a808fbf2a}</UniqueIdentifier>
    </Filter>
    <Filter Include="src\FlexEngine\FlexMath">
      <UniqueIdentifier>{074c64d3-93c6-4963-a353-8f4f11343c1e}</UniqueIdentifier>
    </Filter>
    <Filter Include="src\FlexEngine\FlexECS">
      <UniqueIdentifier>{2e5cd5b6-0dbd-499e-b72e-fa402aee38a3}</UniqueIdentifier>
    </Filter>
    <Filter Include="src\FlexEngine\Wrapper">
      <UniqueIdentifier>{d1154156-d650-4268-b90f-1eb3ac8e9b9e}</UniqueIdentifier>
    </Filter>
    <Filter Include="src\FlexEngine\Renderer">
      <UniqueIdentifier>{d4c22a84-5513-4213-b9c8-b90e5aff99cb}</UniqueIdentifier>
    </Filter>
    <Filter Include="src\FlexEngine\Renderer\OpenGL">
      <UniqueIdentifier>{f25f8024-bc0e-4f2a-aa58-6323cfc9f33f}</UniqueIdentifier>
    </Filter>
    <Filter Include="src\FlexEngine\DataStructures">
      <UniqueIdentifier>{e2f4f80d-0a65-4a7f-8ca7-4e1832967dca}</UniqueIdentifier>
    </Filter>
    <Filter Include="src\FlexEngine\AssetManager">
      <UniqueIdentifier>{21c5c0a3-1d77-4018-8eac-f285cb506a86}</UniqueIdentifier>
    </Filter>
    <Filter Include="src\FlexEngine\Renderer\DebugRenderer">
      <UniqueIdentifier>{3792cc46-98cd-41a4-ab7a-6cba05726b5d}</UniqueIdentifier>
    </Filter>
  </ItemGroup>
  <ItemGroup>
    <ClCompile Include="src\pch.cpp">
      <Filter>src</Filter>
    </ClCompile>
    <ClCompile Include="src\FlexEngine\Core\window.cpp">
      <Filter>src\FlexEngine\Core</Filter>
    </ClCompile>
    <ClCompile Include="src\FlexEngine\Core\application.cpp">
      <Filter>src\FlexEngine\Core</Filter>
    </ClCompile>
    <ClCompile Include="..\third_party\src\glad\glad.c">
      <Filter>third_party\glad</Filter>
    </ClCompile>
    <ClCompile Include="src\FlexEngine\playerprefs.cpp">
      <Filter>src\FlexEngine</Filter>
    </ClCompile>
    <ClCompile Include="src\FlexEngine\input.cpp">
      <Filter>src\FlexEngine</Filter>
    </ClCompile>
    <ClCompile Include="src\FlexEngine\flexlogger.cpp">
      <Filter>src\FlexEngine</Filter>
    </ClCompile>
    <ClCompile Include="src\FlexEngine\Loader\fmodstudio.cpp">
      <Filter>src\FlexEngine\Loader</Filter>
    </ClCompile>
    <ClCompile Include="src\FlexEngine\uuid.cpp">
      <Filter>src\FlexEngine</Filter>
    </ClCompile>
    <ClCompile Include="src\FlexEngine\Reflection\primitives.cpp">
      <Filter>src\FlexEngine\Reflection</Filter>
    </ClCompile>
    <ClCompile Include="src\FlexEngine\flexformatter.cpp">
      <Filter>src\FlexEngine</Filter>
    </ClCompile>
    <ClCompile Include="src\FlexEngine\Core\imguiwrapper.cpp">
      <Filter>src\FlexEngine\Core</Filter>
    </ClCompile>
    <ClCompile Include="src\FlexEngine\StateManager\statemanager.cpp">
      <Filter>src\FlexEngine\StateManager</Filter>
    </ClCompile>
    <ClCompile Include="src\FlexEngine\Core\layerstack.cpp">
      <Filter>src\FlexEngine\Core</Filter>
    </ClCompile>
    <ClCompile Include="src\FlexEngine\FlexMath\vector2.cpp">
      <Filter>src\FlexEngine\FlexMath</Filter>
    </ClCompile>
    <ClCompile Include="src\FlexEngine\FlexMath\vector3.cpp">
      <Filter>src\FlexEngine\FlexMath</Filter>
    </ClCompile>
    <ClCompile Include="src\FlexEngine\FlexMath\vector4.cpp">
      <Filter>src\FlexEngine\FlexMath</Filter>
    </ClCompile>
    <ClCompile Include="src\FlexEngine\FlexECS\entity.cpp">
      <Filter>src\FlexEngine\FlexECS</Filter>
    </ClCompile>
    <ClCompile Include="src\FlexEngine\FlexECS\scene.cpp">
      <Filter>src\FlexEngine\FlexECS</Filter>
    </ClCompile>
    <ClCompile Include="src\FlexEngine\FlexECS\datastructures.cpp">
      <Filter>src\FlexEngine\FlexECS</Filter>
    </ClCompile>
    <ClCompile Include="src\FlexEngine\Wrapper\file.cpp">
      <Filter>src\FlexEngine\Wrapper</Filter>
    </ClCompile>
    <ClCompile Include="src\FlexEngine\Wrapper\filelist.cpp">
      <Filter>src\FlexEngine\Wrapper</Filter>
    </ClCompile>
    <ClCompile Include="src\FlexEngine\Wrapper\path.cpp">
      <Filter>src\FlexEngine\Wrapper</Filter>
    </ClCompile>
    <ClCompile Include="src\FlexEngine\Wrapper\datetime.cpp">
      <Filter>src\FlexEngine\Wrapper</Filter>
    </ClCompile>
    <ClCompile Include="src\FlexEngine\Wrapper\date.cpp">
      <Filter>src\FlexEngine\Wrapper</Filter>
    </ClCompile>
    <ClCompile Include="src\FlexEngine\Core\frameratecontroller.cpp">
      <Filter>src\FlexEngine\Core</Filter>
    </ClCompile>
    <ClCompile Include="src\FlexEngine\Core\windowprops.cpp">
      <Filter>src\FlexEngine\Core</Filter>
    </ClCompile>
    <ClCompile Include="src\FlexEngine\Renderer\OpenGL\openglbuffer.cpp">
      <Filter>src\FlexEngine\Renderer\OpenGL</Filter>
    </ClCompile>
    <ClCompile Include="src\FlexEngine\Renderer\buffer.cpp">
      <Filter>src\FlexEngine\Renderer</Filter>
    </ClCompile>
    <ClCompile Include="src\FlexEngine\DataStructures\freequeue.cpp">
      <Filter>src\FlexEngine\DataStructures</Filter>
    </ClCompile>
    <ClCompile Include="src\FlexEngine\DataStructures\functionqueue.cpp">
      <Filter>src\FlexEngine\DataStructures</Filter>
    </ClCompile>
    <ClCompile Include="src\FlexEngine\Renderer\OpenGL\openglmesh.cpp">
      <Filter>src\FlexEngine\Renderer\OpenGL</Filter>
    </ClCompile>
    <ClCompile Include="src\FlexEngine\Renderer\OpenGL\openglshader.cpp">
      <Filter>src\FlexEngine\Renderer\OpenGL</Filter>
    </ClCompile>
    <ClCompile Include="src\FlexEngine\Renderer\OpenGL\opengltexture.cpp">
      <Filter>src\FlexEngine\Renderer\OpenGL</Filter>
    </ClCompile>
    <ClCompile Include="src\FlexEngine\Renderer\OpenGL\openglvertex.cpp">
      <Filter>src\FlexEngine\Renderer\OpenGL</Filter>
    </ClCompile>
    <ClCompile Include="src\FlexEngine\FlexMath\matrix4x4.cpp">
      <Filter>src\FlexEngine\FlexMath</Filter>
    </ClCompile>
    <ClCompile Include="src\FlexEngine\AssetManager\assetmanager.cpp">
      <Filter>src\FlexEngine\AssetManager</Filter>
    </ClCompile>
    <ClCompile Include="src\FlexEngine\Renderer\OpenGL\openglrenderer.cpp">
      <Filter>src\FlexEngine\Renderer\OpenGL</Filter>
    </ClCompile>
    <ClCompile Include="src\FlexEngine\FlexMath\mathconversions.cpp">
      <Filter>src\FlexEngine\FlexMath</Filter>
    </ClCompile>
    <ClCompile Include="src\FlexEngine\Wrapper\assimp.cpp">
      <Filter>src\FlexEngine\Wrapper</Filter>
    </ClCompile>
    <ClCompile Include="src\FlexEngine\Renderer\OpenGL\openglmaterial.cpp">
      <Filter>src\FlexEngine\Renderer\OpenGL</Filter>
    </ClCompile>
    <ClCompile Include="src\FlexEngine\Renderer\OpenGL\openglmodel.cpp">
      <Filter>src\FlexEngine\Renderer\OpenGL</Filter>
    </ClCompile>
    <ClCompile Include="src\FlexEngine\FlexMath\quaternion.cpp">
      <Filter>src\FlexEngine\FlexMath</Filter>
    </ClCompile>
    <ClCompile Include="src\FlexEngine\Wrapper\flexbase64.cpp">
      <Filter>src\FlexEngine\Wrapper</Filter>
    </ClCompile>
    <ClCompile Include="src\FlexEngine\FlexMath\mathfunctions.cpp">
      <Filter>src\FlexEngine\FlexMath</Filter>
    </ClCompile>
    <ClCompile Include="src\FlexEngine\flexid.cpp">
      <Filter>src\FlexEngine</Filter>
    </ClCompile>
    <ClCompile Include="src\FlexEngine\flexprefs.cpp">
      <Filter>src\FlexEngine</Filter>
    </ClCompile>
<<<<<<< HEAD
    <ClCompile Include="src\FlexEngine\Renderer\DebugRenderer\debugrenderer.cpp">
      <Filter>src\FlexEngine\Renderer\DebugRenderer</Filter>
=======
    <ClCompile Include="src\FlexEngine\Renderer\OpenGL\openglspriterenderer.cpp">
      <Filter>src\FlexEngine\Renderer\OpenGL</Filter>
>>>>>>> 248541d9
    </ClCompile>
  </ItemGroup>
  <ItemGroup>
    <ClInclude Include="src\pch.h">
      <Filter>src</Filter>
    </ClInclude>
    <ClInclude Include="src\FlexEngine.h">
      <Filter>src</Filter>
    </ClInclude>
    <ClInclude Include="src\FlexEngine\Core\window.h">
      <Filter>src\FlexEngine\Core</Filter>
    </ClInclude>
    <ClInclude Include="src\FlexEngine\Core\application.h">
      <Filter>src\FlexEngine\Core</Filter>
    </ClInclude>
    <ClInclude Include="src\FlexEngine\Core\entrypoint.h">
      <Filter>src\FlexEngine\Core</Filter>
    </ClInclude>
    <ClInclude Include="src\FlexEngine\playerprefs.h">
      <Filter>src\FlexEngine</Filter>
    </ClInclude>
    <ClInclude Include="src\FlexEngine\timer.h">
      <Filter>src\FlexEngine</Filter>
    </ClInclude>
    <ClInclude Include="src\FlexEngine\input.h">
      <Filter>src\FlexEngine</Filter>
    </ClInclude>
    <ClInclude Include="src\FlexEngine\flexlogger.h">
      <Filter>src\FlexEngine</Filter>
    </ClInclude>
    <ClInclude Include="src\FlexEngine\Loader\fmodstudio.h">
      <Filter>src\FlexEngine\Loader</Filter>
    </ClInclude>
    <ClInclude Include="src\FlexEngine\uuid.h">
      <Filter>src\FlexEngine</Filter>
    </ClInclude>
    <ClInclude Include="src\FlexEngine\Reflection\base.h">
      <Filter>src\FlexEngine\Reflection</Filter>
    </ClInclude>
    <ClInclude Include="src\FlexEngine\flexformatter.h">
      <Filter>src\FlexEngine</Filter>
    </ClInclude>
    <ClInclude Include="src\FlexEngine\Core\imguiwrapper.h">
      <Filter>src\FlexEngine\Core</Filter>
    </ClInclude>
    <ClInclude Include="src\FlexEngine\StateManager\state.h">
      <Filter>src\FlexEngine\StateManager</Filter>
    </ClInclude>
    <ClInclude Include="src\FlexEngine\StateManager\statemanager.h">
      <Filter>src\FlexEngine\StateManager</Filter>
    </ClInclude>
    <ClInclude Include="src\FlexEngine\Core\layer.h">
      <Filter>src\FlexEngine\Core</Filter>
    </ClInclude>
    <ClInclude Include="src\FlexEngine\Core\layerstack.h">
      <Filter>src\FlexEngine\Core</Filter>
    </ClInclude>
    <ClInclude Include="src\FlexEngine\FlexMath\mathconstants.h">
      <Filter>src\FlexEngine\FlexMath</Filter>
    </ClInclude>
    <ClInclude Include="src\FlexEngine\FlexMath\vector2.h">
      <Filter>src\FlexEngine\FlexMath</Filter>
    </ClInclude>
    <ClInclude Include="src\FlexEngine\FlexMath\vector3.h">
      <Filter>src\FlexEngine\FlexMath</Filter>
    </ClInclude>
    <ClInclude Include="src\FlexEngine\FlexMath\vector4.h">
      <Filter>src\FlexEngine\FlexMath</Filter>
    </ClInclude>
    <ClInclude Include="src\FlexEngine\FlexECS\datastructures.h">
      <Filter>src\FlexEngine\FlexECS</Filter>
    </ClInclude>
    <ClInclude Include="src\flx_api.h">
      <Filter>src</Filter>
    </ClInclude>
    <ClInclude Include="src\FlexEngine\Wrapper\file.h">
      <Filter>src\FlexEngine\Wrapper</Filter>
    </ClInclude>
    <ClInclude Include="src\FlexEngine\Wrapper\filelist.h">
      <Filter>src\FlexEngine\Wrapper</Filter>
    </ClInclude>
    <ClInclude Include="src\FlexEngine\Wrapper\path.h">
      <Filter>src\FlexEngine\Wrapper</Filter>
    </ClInclude>
    <ClInclude Include="src\FlexEngine\Wrapper\datetime.h">
      <Filter>src\FlexEngine\Wrapper</Filter>
    </ClInclude>
    <ClInclude Include="src\FlexEngine\Wrapper\flexassert.h">
      <Filter>src\FlexEngine\Wrapper</Filter>
    </ClInclude>
    <ClInclude Include="src\FlexEngine\Wrapper\ansi_color.h">
      <Filter>src\FlexEngine\Wrapper</Filter>
    </ClInclude>
    <ClInclude Include="src\FlexEngine\Core\frameratecontroller.h">
      <Filter>src\FlexEngine\Core</Filter>
    </ClInclude>
    <ClInclude Include="src\FlexEngine\Renderer\buffer.h">
      <Filter>src\FlexEngine\Renderer</Filter>
    </ClInclude>
    <ClInclude Include="src\FlexEngine\Renderer\OpenGL\openglbuffer.h">
      <Filter>src\FlexEngine\Renderer\OpenGL</Filter>
    </ClInclude>
    <ClInclude Include="src\FlexEngine\DataStructures\freequeue.h">
      <Filter>src\FlexEngine\DataStructures</Filter>
    </ClInclude>
    <ClInclude Include="src\FlexEngine\DataStructures\functionqueue.h">
      <Filter>src\FlexEngine\DataStructures</Filter>
    </ClInclude>
    <ClInclude Include="src\FlexEngine\Renderer\OpenGL\openglmesh.h">
      <Filter>src\FlexEngine\Renderer\OpenGL</Filter>
    </ClInclude>
    <ClInclude Include="src\FlexEngine\Renderer\OpenGL\openglshader.h">
      <Filter>src\FlexEngine\Renderer\OpenGL</Filter>
    </ClInclude>
    <ClInclude Include="src\FlexEngine\Renderer\OpenGL\opengltexture.h">
      <Filter>src\FlexEngine\Renderer\OpenGL</Filter>
    </ClInclude>
    <ClInclude Include="src\FlexEngine\Renderer\OpenGL\openglvertex.h">
      <Filter>src\FlexEngine\Renderer\OpenGL</Filter>
    </ClInclude>
    <ClInclude Include="src\FlexEngine\FlexMath\matrix4x4.h">
      <Filter>src\FlexEngine\FlexMath</Filter>
    </ClInclude>
    <ClInclude Include="src\FlexEngine\AssetManager\assetmanager.h">
      <Filter>src\FlexEngine\AssetManager</Filter>
    </ClInclude>
    <ClInclude Include="src\FlexEngine\Renderer\OpenGL\openglrenderer.h">
      <Filter>src\FlexEngine\Renderer\OpenGL</Filter>
    </ClInclude>
    <ClInclude Include="src\FlexEngine\FlexMath\mathconversions.h">
      <Filter>src\FlexEngine\FlexMath</Filter>
    </ClInclude>
    <ClInclude Include="src\FlexEngine\FlexMath\vector1.h">
      <Filter>src\FlexEngine\FlexMath</Filter>
    </ClInclude>
    <ClInclude Include="src\FlexEngine\FlexMath\matrix1x1.h">
      <Filter>src\FlexEngine\FlexMath</Filter>
    </ClInclude>
    <ClInclude Include="src\FlexEngine\Wrapper\simd.h">
      <Filter>src\FlexEngine\Wrapper</Filter>
    </ClInclude>
    <ClInclude Include="src\FlexEngine\Wrapper\assimp.h">
      <Filter>src\FlexEngine\Wrapper</Filter>
    </ClInclude>
    <ClInclude Include="src\FlexEngine\Renderer\OpenGL\openglmaterial.h">
      <Filter>src\FlexEngine\Renderer\OpenGL</Filter>
    </ClInclude>
    <ClInclude Include="src\FlexEngine\Renderer\OpenGL\openglmodel.h">
      <Filter>src\FlexEngine\Renderer\OpenGL</Filter>
    </ClInclude>
    <ClInclude Include="src\FlexEngine\AssetManager\assetkey.h">
      <Filter>src\FlexEngine\AssetManager</Filter>
    </ClInclude>
    <ClInclude Include="src\FlexEngine\FlexMath\quaternion.h">
      <Filter>src\FlexEngine\FlexMath</Filter>
    </ClInclude>
    <ClInclude Include="src\FlexEngine\Wrapper\flexbase64.h">
      <Filter>src\FlexEngine\Wrapper</Filter>
    </ClInclude>
    <ClInclude Include="src\flx_windows.h">
      <Filter>src</Filter>
    </ClInclude>
    <ClInclude Include="src\FlexEngine\FlexMath\mathfunctions.h">
      <Filter>src\FlexEngine\FlexMath</Filter>
    </ClInclude>
    <ClInclude Include="src\FlexEngine\flexid.h">
      <Filter>src\FlexEngine</Filter>
    </ClInclude>
    <ClInclude Include="src\FlexEngine\DataStructures\range.h">
      <Filter>src\FlexEngine\DataStructures</Filter>
    </ClInclude>
    <ClInclude Include="src\FlexEngine\flexprefs.h">
      <Filter>src\FlexEngine</Filter>
    </ClInclude>
<<<<<<< HEAD
    <ClInclude Include="src\FlexEngine\Renderer\DebugRenderer\debugrenderer.h">
      <Filter>src\FlexEngine\Renderer\DebugRenderer</Filter>
=======
    <ClInclude Include="src\FlexEngine\Renderer\OpenGL\openglspriterenderer.h">
      <Filter>src\FlexEngine\Renderer\OpenGL</Filter>
>>>>>>> 248541d9
    </ClInclude>
  </ItemGroup>
  <ItemGroup>
    <None Include="src\FlexEngine\FlexECS\entity.inl">
      <Filter>src\FlexEngine\FlexECS</Filter>
    </None>
    <None Include="src\FlexEngine\FlexECS\scene.inl">
      <Filter>src\FlexEngine\FlexECS</Filter>
    </None>
    <None Include="src\FlexEngine\Renderer\DebugRenderer\debugrenderer.vert">
      <Filter>src\FlexEngine\Renderer\DebugRenderer</Filter>
    </None>
    <None Include="src\FlexEngine\Renderer\DebugRenderer\debugrenderer.frag">
      <Filter>src\FlexEngine\Renderer\DebugRenderer</Filter>
    </None>
  </ItemGroup>
</Project><|MERGE_RESOLUTION|>--- conflicted
+++ resolved
@@ -193,13 +193,11 @@
     <ClCompile Include="src\FlexEngine\flexprefs.cpp">
       <Filter>src\FlexEngine</Filter>
     </ClCompile>
-<<<<<<< HEAD
     <ClCompile Include="src\FlexEngine\Renderer\DebugRenderer\debugrenderer.cpp">
       <Filter>src\FlexEngine\Renderer\DebugRenderer</Filter>
-=======
+    </ClCompile>
     <ClCompile Include="src\FlexEngine\Renderer\OpenGL\openglspriterenderer.cpp">
       <Filter>src\FlexEngine\Renderer\OpenGL</Filter>
->>>>>>> 248541d9
     </ClCompile>
   </ItemGroup>
   <ItemGroup>
@@ -374,13 +372,11 @@
     <ClInclude Include="src\FlexEngine\flexprefs.h">
       <Filter>src\FlexEngine</Filter>
     </ClInclude>
-<<<<<<< HEAD
     <ClInclude Include="src\FlexEngine\Renderer\DebugRenderer\debugrenderer.h">
       <Filter>src\FlexEngine\Renderer\DebugRenderer</Filter>
-=======
+    </ClInclude>
     <ClInclude Include="src\FlexEngine\Renderer\OpenGL\openglspriterenderer.h">
       <Filter>src\FlexEngine\Renderer\OpenGL</Filter>
->>>>>>> 248541d9
     </ClInclude>
   </ItemGroup>
   <ItemGroup>
