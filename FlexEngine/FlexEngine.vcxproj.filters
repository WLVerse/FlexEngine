--- conflicted
+++ resolved
@@ -196,7 +196,6 @@
     <ClCompile Include="src\FlexEngine\FlexScripting\scriptregistry.cpp">
       <Filter>src\FlexEngine\FlexScripting</Filter>
     </ClCompile>
-<<<<<<< HEAD
     <ClCompile Include="src\FlexEngine\FMOD\FMODWrapper.cpp">
       <Filter>src\FlexEngine\FMOD</Filter>
     </ClCompile>
@@ -209,11 +208,9 @@
     <ClCompile Include="src\FlexEngine\Renderer\Camera\cameramanager.cpp">
       <Filter>src\FlexEngine\Renderer\Camera</Filter>
     </ClCompile>
-=======
     <ClCompile Include="src\FlexEngine\Renderer\OpenGL\openglspritesheet.cpp">
       <Filter>src\FlexEngine\Renderer\OpenGL</Filter>
     </ClCompile>
->>>>>>> 45971d20
   </ItemGroup>
   <ItemGroup>
     <ClInclude Include="src\pch.h">
@@ -393,7 +390,6 @@
     <ClInclude Include="src\FlexEngine\FlexScripting\scriptregistry.h">
       <Filter>src\FlexEngine\FlexScripting</Filter>
     </ClInclude>
-<<<<<<< HEAD
     <ClInclude Include="src\FlexEngine\FMOD\FMODWrapper.h">
       <Filter>src\FlexEngine\FMOD</Filter>
     </ClInclude>
@@ -406,11 +402,9 @@
     <ClInclude Include="src\FlexEngine\Renderer\Camera\cameramanager.h">
       <Filter>src\FlexEngine\Renderer\Camera</Filter>
     </ClInclude>
-=======
     <ClInclude Include="src\FlexEngine\Renderer\OpenGL\openglspritesheet.h">
       <Filter>src\FlexEngine\Renderer\OpenGL</Filter>
     </ClInclude>
->>>>>>> 45971d20
   </ItemGroup>
   <ItemGroup>
     <None Include="src\FlexEngine\FlexECS\entity.inl">
