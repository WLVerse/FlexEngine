﻿<?xml version="1.0" encoding="utf-8"?>
<Project ToolsVersion="4.0" xmlns="http://schemas.microsoft.com/developer/msbuild/2003">
  <ItemGroup>
    <Filter Include="src">
      <UniqueIdentifier>{4FC737F1-C7A5-4376-A066-2A32D752A2FF}</UniqueIdentifier>
      <Extensions>cpp;c;cc;cxx;c++;cppm;ixx;def;odl;idl;hpj;bat;asm;asmx</Extensions>
    </Filter>
    <Filter Include="src\FlexEngine">
      <UniqueIdentifier>{ea189381-8b98-4629-8bbd-bcccca255934}</UniqueIdentifier>
    </Filter>
    <Filter Include="third_party">
      <UniqueIdentifier>{2b0814a0-3edf-4f03-8bf5-5509d178d954}</UniqueIdentifier>
    </Filter>
    <Filter Include="third_party\glad">
      <UniqueIdentifier>{5f2433d9-19b2-434e-8089-21b4becec3fc}</UniqueIdentifier>
    </Filter>
    <Filter Include="src\FlexEngine\Reflection">
      <UniqueIdentifier>{e9041521-9d51-46c9-8a4b-f92edb080361}</UniqueIdentifier>
    </Filter>
    <Filter Include="src\FlexEngine\StateManager">
      <UniqueIdentifier>{fe3d65a9-3fdd-4ca6-9717-b72a808fbf2a}</UniqueIdentifier>
    </Filter>
    <Filter Include="src\FlexEngine\FlexMath">
      <UniqueIdentifier>{074c64d3-93c6-4963-a353-8f4f11343c1e}</UniqueIdentifier>
    </Filter>
    <Filter Include="src\FlexEngine\FlexECS">
      <UniqueIdentifier>{2e5cd5b6-0dbd-499e-b72e-fa402aee38a3}</UniqueIdentifier>
    </Filter>
    <Filter Include="src\FlexEngine\Renderer">
      <UniqueIdentifier>{d4c22a84-5513-4213-b9c8-b90e5aff99cb}</UniqueIdentifier>
    </Filter>
    <Filter Include="src\FlexEngine\Renderer\OpenGL">
      <UniqueIdentifier>{f25f8024-bc0e-4f2a-aa58-6323cfc9f33f}</UniqueIdentifier>
    </Filter>
    <Filter Include="src\FlexEngine\DataStructures">
      <UniqueIdentifier>{e2f4f80d-0a65-4a7f-8ca7-4e1832967dca}</UniqueIdentifier>
    </Filter>
    <Filter Include="src\FlexEngine\Utilities">
      <UniqueIdentifier>{16ca3a1c-7a36-4644-89f0-ad7b1f24dc9b}</UniqueIdentifier>
    </Filter>
    <Filter Include="src\FlexEngine\Serialization">
      <UniqueIdentifier>{0a3f4f79-0aec-463a-939d-59d557a602bb}</UniqueIdentifier>
    </Filter>
    <Filter Include="src\FlexEngine\Layer">
      <UniqueIdentifier>{ba5cc04f-687b-4764-ae64-b0a6cf5c92ba}</UniqueIdentifier>
    </Filter>
    <Filter Include="src\FlexEngine\Renderer\Camera">
      <UniqueIdentifier>{e3c64144-5c2e-4bbb-a426-b1df49e68fe4}</UniqueIdentifier>
    </Filter>
    <Filter Include="src\FlexEngine\FlexScripting">
      <UniqueIdentifier>{e986e5fb-544e-4484-bad4-41ed3d714b79}</UniqueIdentifier>
    </Filter>
    <Filter Include="src\FlexEngine\FMOD">
      <UniqueIdentifier>{4dec8d9d-124a-4cfe-8a8b-25eb98508450}</UniqueIdentifier>
    </Filter>
  </ItemGroup>
  <ItemGroup>
    <ClCompile Include="src\pch.cpp">
      <Filter>src</Filter>
    </ClCompile>
    <ClCompile Include="..\third_party\src\glad\glad.c">
      <Filter>third_party\glad</Filter>
    </ClCompile>
    <ClCompile Include="src\FlexEngine\Reflection\primitives.cpp">
      <Filter>src\FlexEngine\Reflection</Filter>
    </ClCompile>
    <ClCompile Include="src\FlexEngine\StateManager\statemanager.cpp">
      <Filter>src\FlexEngine\StateManager</Filter>
    </ClCompile>
    <ClCompile Include="src\FlexEngine\FlexMath\vector2.cpp">
      <Filter>src\FlexEngine\FlexMath</Filter>
    </ClCompile>
    <ClCompile Include="src\FlexEngine\FlexMath\vector3.cpp">
      <Filter>src\FlexEngine\FlexMath</Filter>
    </ClCompile>
    <ClCompile Include="src\FlexEngine\FlexMath\vector4.cpp">
      <Filter>src\FlexEngine\FlexMath</Filter>
    </ClCompile>
    <ClCompile Include="src\FlexEngine\FlexECS\entity.cpp">
      <Filter>src\FlexEngine\FlexECS</Filter>
    </ClCompile>
    <ClCompile Include="src\FlexEngine\FlexECS\scene.cpp">
      <Filter>src\FlexEngine\FlexECS</Filter>
    </ClCompile>
    <ClCompile Include="src\FlexEngine\FlexECS\datastructures.cpp">
      <Filter>src\FlexEngine\FlexECS</Filter>
    </ClCompile>
    <ClCompile Include="src\FlexEngine\Renderer\OpenGL\openglbuffer.cpp">
      <Filter>src\FlexEngine\Renderer\OpenGL</Filter>
    </ClCompile>
    <ClCompile Include="src\FlexEngine\Renderer\buffer.cpp">
      <Filter>src\FlexEngine\Renderer</Filter>
    </ClCompile>
    <ClCompile Include="src\FlexEngine\DataStructures\freequeue.cpp">
      <Filter>src\FlexEngine\DataStructures</Filter>
    </ClCompile>
    <ClCompile Include="src\FlexEngine\DataStructures\functionqueue.cpp">
      <Filter>src\FlexEngine\DataStructures</Filter>
    </ClCompile>
    <ClCompile Include="src\FlexEngine\Renderer\OpenGL\openglmesh.cpp">
      <Filter>src\FlexEngine\Renderer\OpenGL</Filter>
    </ClCompile>
    <ClCompile Include="src\FlexEngine\Renderer\OpenGL\openglshader.cpp">
      <Filter>src\FlexEngine\Renderer\OpenGL</Filter>
    </ClCompile>
    <ClCompile Include="src\FlexEngine\Renderer\OpenGL\opengltexture.cpp">
      <Filter>src\FlexEngine\Renderer\OpenGL</Filter>
    </ClCompile>
    <ClCompile Include="src\FlexEngine\Renderer\OpenGL\openglvertex.cpp">
      <Filter>src\FlexEngine\Renderer\OpenGL</Filter>
    </ClCompile>
    <ClCompile Include="src\FlexEngine\FlexMath\matrix4x4.cpp">
      <Filter>src\FlexEngine\FlexMath</Filter>
    </ClCompile>
    <ClCompile Include="src\FlexEngine\Renderer\OpenGL\openglrenderer.cpp">
      <Filter>src\FlexEngine\Renderer\OpenGL</Filter>
    </ClCompile>
    <ClCompile Include="src\FlexEngine\FlexMath\mathconversions.cpp">
      <Filter>src\FlexEngine\FlexMath</Filter>
    </ClCompile>
    <ClCompile Include="src\FlexEngine\Renderer\OpenGL\openglmaterial.cpp">
      <Filter>src\FlexEngine\Renderer\OpenGL</Filter>
    </ClCompile>
    <ClCompile Include="src\FlexEngine\Renderer\OpenGL\openglmodel.cpp">
      <Filter>src\FlexEngine\Renderer\OpenGL</Filter>
    </ClCompile>
    <ClCompile Include="src\FlexEngine\FlexMath\quaternion.cpp">
      <Filter>src\FlexEngine\FlexMath</Filter>
    </ClCompile>
    <ClCompile Include="src\FlexEngine\FlexMath\mathfunctions.cpp">
      <Filter>src\FlexEngine\FlexMath</Filter>
    </ClCompile>
    <ClCompile Include="src\FlexEngine\DataStructures\filelist.cpp">
      <Filter>src\FlexEngine\DataStructures</Filter>
    </ClCompile>
    <ClCompile Include="src\FlexEngine\FlexECS\flexid.cpp">
      <Filter>src\FlexEngine\FlexECS</Filter>
    </ClCompile>
    <ClCompile Include="src\FlexEngine\Layer\layerstack.cpp">
      <Filter>src\FlexEngine\Layer</Filter>
    </ClCompile>
    <ClCompile Include="src\FlexEngine\Utilities\date.cpp">
      <Filter>src\FlexEngine\Utilities</Filter>
    </ClCompile>
    <ClCompile Include="src\FlexEngine\Utilities\datetime.cpp">
      <Filter>src\FlexEngine\Utilities</Filter>
    </ClCompile>
    <ClCompile Include="src\FlexEngine\Utilities\file.cpp">
      <Filter>src\FlexEngine\Utilities</Filter>
    </ClCompile>
    <ClCompile Include="src\FlexEngine\Utilities\flexbase64.cpp">
      <Filter>src\FlexEngine\Utilities</Filter>
    </ClCompile>
    <ClCompile Include="src\FlexEngine\Utilities\flexformatter.cpp">
      <Filter>src\FlexEngine\Utilities</Filter>
    </ClCompile>
    <ClCompile Include="src\FlexEngine\Utilities\path.cpp">
      <Filter>src\FlexEngine\Utilities</Filter>
    </ClCompile>
    <ClCompile Include="src\FlexEngine\frameratecontroller.cpp">
      <Filter>src\FlexEngine</Filter>
    </ClCompile>
    <ClCompile Include="src\FlexEngine\imguiwrapper.cpp">
      <Filter>src\FlexEngine</Filter>
    </ClCompile>
    <ClCompile Include="src\FlexEngine\input.cpp">
      <Filter>src\FlexEngine</Filter>
    </ClCompile>
    <ClCompile Include="src\FlexEngine\window.cpp">
      <Filter>src\FlexEngine</Filter>
    </ClCompile>
    <ClCompile Include="src\FlexEngine\application.cpp">
      <Filter>src\FlexEngine</Filter>
    </ClCompile>
    <ClCompile Include="src\FlexEngine\assetmanager.cpp">
      <Filter>src\FlexEngine</Filter>
    </ClCompile>
    <ClCompile Include="src\FlexEngine\flexlogger.cpp">
      <Filter>src\FlexEngine</Filter>
    </ClCompile>
    <ClCompile Include="src\FlexEngine\flexprefs.cpp">
      <Filter>src\FlexEngine</Filter>
    </ClCompile>
    <ClCompile Include="src\FlexEngine\flxdata.cpp">
      <Filter>src\FlexEngine</Filter>
    </ClCompile>
    <ClCompile Include="src\FlexEngine\flexprofiler.cpp">
      <Filter>src\FlexEngine</Filter>
    </ClCompile>
    <ClCompile Include="src\FlexEngine\Renderer\Camera\camera.cpp">
      <Filter>src\FlexEngine\Renderer\Camera</Filter>
    </ClCompile>
    <ClCompile Include="src\FlexEngine\Renderer\OpenGL\openglframebuffer.cpp">
      <Filter>src\FlexEngine\Renderer\OpenGL</Filter>
    </ClCompile>
    <ClCompile Include="src\FlexEngine\FlexScripting\scriptregistry.cpp">
      <Filter>src\FlexEngine\FlexScripting</Filter>
    </ClCompile>
    <ClCompile Include="src\FlexEngine\FMOD\FMODWrapper.cpp">
      <Filter>src\FlexEngine\FMOD</Filter>
    </ClCompile>
    <ClCompile Include="src\FlexEngine\FMOD\Sound.cpp">
      <Filter>src\FlexEngine\FMOD</Filter>
    </ClCompile>
<<<<<<< HEAD
    <ClCompile Include="src\FlexEngine\Renderer\OpenGL\openglfont.cpp">
      <Filter>src\FlexEngine\Renderer\OpenGL</Filter>
    </ClCompile>
    <ClCompile Include="src\FlexEngine\Renderer\Camera\cameramanager.cpp">
      <Filter>src\FlexEngine\Renderer\Camera</Filter>
    </ClCompile>
    <ClCompile Include="src\FlexEngine\Renderer\OpenGL\openglspritesheet.cpp">
      <Filter>src\FlexEngine\Renderer\OpenGL</Filter>
    </ClCompile>
=======
    <ClCompile Include="src\FlexEngine\Renderer\OpenGL\openglspritesheet.cpp">
      <Filter>src\FlexEngine\Renderer\OpenGL</Filter>
    </ClCompile>
    <ClCompile Include="src\FlexEngine\FlexECS\enginecomponents.cpp">
      <Filter>src\FlexEngine\FlexECS</Filter>
    </ClCompile>
>>>>>>> 914329ad
  </ItemGroup>
  <ItemGroup>
    <ClInclude Include="src\pch.h">
      <Filter>src</Filter>
    </ClInclude>
    <ClInclude Include="src\FlexEngine.h">
      <Filter>src</Filter>
    </ClInclude>
    <ClInclude Include="src\FlexEngine\Reflection\base.h">
      <Filter>src\FlexEngine\Reflection</Filter>
    </ClInclude>
    <ClInclude Include="src\FlexEngine\StateManager\statemanager.h">
      <Filter>src\FlexEngine\StateManager</Filter>
    </ClInclude>
    <ClInclude Include="src\FlexEngine\FlexMath\mathconstants.h">
      <Filter>src\FlexEngine\FlexMath</Filter>
    </ClInclude>
    <ClInclude Include="src\FlexEngine\FlexMath\vector2.h">
      <Filter>src\FlexEngine\FlexMath</Filter>
    </ClInclude>
    <ClInclude Include="src\FlexEngine\FlexMath\vector3.h">
      <Filter>src\FlexEngine\FlexMath</Filter>
    </ClInclude>
    <ClInclude Include="src\FlexEngine\FlexMath\vector4.h">
      <Filter>src\FlexEngine\FlexMath</Filter>
    </ClInclude>
    <ClInclude Include="src\FlexEngine\FlexECS\datastructures.h">
      <Filter>src\FlexEngine\FlexECS</Filter>
    </ClInclude>
    <ClInclude Include="src\flx_api.h">
      <Filter>src</Filter>
    </ClInclude>
    <ClInclude Include="src\FlexEngine\Renderer\buffer.h">
      <Filter>src\FlexEngine\Renderer</Filter>
    </ClInclude>
    <ClInclude Include="src\FlexEngine\Renderer\OpenGL\openglbuffer.h">
      <Filter>src\FlexEngine\Renderer\OpenGL</Filter>
    </ClInclude>
    <ClInclude Include="src\FlexEngine\DataStructures\freequeue.h">
      <Filter>src\FlexEngine\DataStructures</Filter>
    </ClInclude>
    <ClInclude Include="src\FlexEngine\DataStructures\functionqueue.h">
      <Filter>src\FlexEngine\DataStructures</Filter>
    </ClInclude>
    <ClInclude Include="src\FlexEngine\Renderer\OpenGL\openglmesh.h">
      <Filter>src\FlexEngine\Renderer\OpenGL</Filter>
    </ClInclude>
    <ClInclude Include="src\FlexEngine\Renderer\OpenGL\openglshader.h">
      <Filter>src\FlexEngine\Renderer\OpenGL</Filter>
    </ClInclude>
    <ClInclude Include="src\FlexEngine\Renderer\OpenGL\opengltexture.h">
      <Filter>src\FlexEngine\Renderer\OpenGL</Filter>
    </ClInclude>
    <ClInclude Include="src\FlexEngine\Renderer\OpenGL\openglvertex.h">
      <Filter>src\FlexEngine\Renderer\OpenGL</Filter>
    </ClInclude>
    <ClInclude Include="src\FlexEngine\FlexMath\matrix4x4.h">
      <Filter>src\FlexEngine\FlexMath</Filter>
    </ClInclude>
    <ClInclude Include="src\FlexEngine\Renderer\OpenGL\openglrenderer.h">
      <Filter>src\FlexEngine\Renderer\OpenGL</Filter>
    </ClInclude>
    <ClInclude Include="src\FlexEngine\FlexMath\mathconversions.h">
      <Filter>src\FlexEngine\FlexMath</Filter>
    </ClInclude>
    <ClInclude Include="src\FlexEngine\FlexMath\vector1.h">
      <Filter>src\FlexEngine\FlexMath</Filter>
    </ClInclude>
    <ClInclude Include="src\FlexEngine\FlexMath\matrix1x1.h">
      <Filter>src\FlexEngine\FlexMath</Filter>
    </ClInclude>
    <ClInclude Include="src\FlexEngine\Renderer\OpenGL\openglmaterial.h">
      <Filter>src\FlexEngine\Renderer\OpenGL</Filter>
    </ClInclude>
    <ClInclude Include="src\FlexEngine\Renderer\OpenGL\openglmodel.h">
      <Filter>src\FlexEngine\Renderer\OpenGL</Filter>
    </ClInclude>
    <ClInclude Include="src\FlexEngine\FlexMath\quaternion.h">
      <Filter>src\FlexEngine\FlexMath</Filter>
    </ClInclude>
    <ClInclude Include="src\flx_windows.h">
      <Filter>src</Filter>
    </ClInclude>
    <ClInclude Include="src\FlexEngine\FlexMath\mathfunctions.h">
      <Filter>src\FlexEngine\FlexMath</Filter>
    </ClInclude>
    <ClInclude Include="src\FlexEngine\DataStructures\range.h">
      <Filter>src\FlexEngine\DataStructures</Filter>
    </ClInclude>
    <ClInclude Include="src\FlexEngine\DataStructures\filelist.h">
      <Filter>src\FlexEngine\DataStructures</Filter>
    </ClInclude>
    <ClInclude Include="src\FlexEngine\FlexECS\flexid.h">
      <Filter>src\FlexEngine\FlexECS</Filter>
    </ClInclude>
    <ClInclude Include="src\FlexEngine\Layer\ilayer.h">
      <Filter>src\FlexEngine\Layer</Filter>
    </ClInclude>
    <ClInclude Include="src\FlexEngine\Layer\layerstack.h">
      <Filter>src\FlexEngine\Layer</Filter>
    </ClInclude>
    <ClInclude Include="src\FlexEngine\StateManager\istate.h">
      <Filter>src\FlexEngine\StateManager</Filter>
    </ClInclude>
    <ClInclude Include="src\FlexEngine\Utilities\datetime.h">
      <Filter>src\FlexEngine\Utilities</Filter>
    </ClInclude>
    <ClInclude Include="src\FlexEngine\Utilities\file.h">
      <Filter>src\FlexEngine\Utilities</Filter>
    </ClInclude>
    <ClInclude Include="src\FlexEngine\Utilities\flexbase64.h">
      <Filter>src\FlexEngine\Utilities</Filter>
    </ClInclude>
    <ClInclude Include="src\FlexEngine\Utilities\flexformatter.h">
      <Filter>src\FlexEngine\Utilities</Filter>
    </ClInclude>
    <ClInclude Include="src\FlexEngine\Utilities\path.h">
      <Filter>src\FlexEngine\Utilities</Filter>
    </ClInclude>
    <ClInclude Include="src\FlexEngine\Utilities\timer.h">
      <Filter>src\FlexEngine\Utilities</Filter>
    </ClInclude>
    <ClInclude Include="src\FlexEngine\Utilities\ansi_color.h">
      <Filter>src\FlexEngine\Utilities</Filter>
    </ClInclude>
    <ClInclude Include="src\FlexEngine\frameratecontroller.h">
      <Filter>src\FlexEngine</Filter>
    </ClInclude>
    <ClInclude Include="src\FlexEngine\imguiwrapper.h">
      <Filter>src\FlexEngine</Filter>
    </ClInclude>
    <ClInclude Include="src\FlexEngine\input.h">
      <Filter>src\FlexEngine</Filter>
    </ClInclude>
    <ClInclude Include="src\FlexEngine\window.h">
      <Filter>src\FlexEngine</Filter>
    </ClInclude>
    <ClInclude Include="src\FlexEngine\application.h">
      <Filter>src\FlexEngine</Filter>
    </ClInclude>
    <ClInclude Include="src\FlexEngine\assetkey.h">
      <Filter>src\FlexEngine</Filter>
    </ClInclude>
    <ClInclude Include="src\FlexEngine\assetmanager.h">
      <Filter>src\FlexEngine</Filter>
    </ClInclude>
    <ClInclude Include="src\FlexEngine\flexassert.h">
      <Filter>src\FlexEngine</Filter>
    </ClInclude>
    <ClInclude Include="src\FlexEngine\flexlogger.h">
      <Filter>src\FlexEngine</Filter>
    </ClInclude>
    <ClInclude Include="src\FlexEngine\flexprefs.h">
      <Filter>src\FlexEngine</Filter>
    </ClInclude>
    <ClInclude Include="src\entrypoint.h">
      <Filter>src</Filter>
    </ClInclude>
    <ClInclude Include="src\FlexEngine\flexprofiler.h">
      <Filter>src\FlexEngine</Filter>
    </ClInclude>
    <ClInclude Include="src\FlexEngine\flxdata.h">
      <Filter>src\FlexEngine</Filter>
    </ClInclude>
    <ClInclude Include="src\FlexEngine\Renderer\Camera\camera.h">
      <Filter>src\FlexEngine\Renderer\Camera</Filter>
    </ClInclude>
    <ClInclude Include="src\FlexEngine\Renderer\OpenGL\openglframebuffer.h">
      <Filter>src\FlexEngine\Renderer\OpenGL</Filter>
    </ClInclude>
    <ClInclude Include="src\FlexEngine\Renderer\OpenGL\opengldebugger.h">
      <Filter>src\FlexEngine\Renderer\OpenGL</Filter>
    </ClInclude>
    <ClInclude Include="src\FlexEngine\FlexScripting\iscript.h">
      <Filter>src\FlexEngine\FlexScripting</Filter>
    </ClInclude>
    <ClInclude Include="src\FlexEngine\FlexScripting\scriptregistry.h">
      <Filter>src\FlexEngine\FlexScripting</Filter>
    </ClInclude>
    <ClInclude Include="src\FlexEngine\FMOD\FMODWrapper.h">
      <Filter>src\FlexEngine\FMOD</Filter>
    </ClInclude>
    <ClInclude Include="src\FlexEngine\FMOD\Sound.h">
      <Filter>src\FlexEngine\FMOD</Filter>
    </ClInclude>
<<<<<<< HEAD
    <ClInclude Include="src\FlexEngine\Renderer\OpenGL\openglfont.h">
      <Filter>src\FlexEngine\Renderer\OpenGL</Filter>
    </ClInclude>
    <ClInclude Include="src\FlexEngine\Renderer\Camera\cameramanager.h">
      <Filter>src\FlexEngine\Renderer\Camera</Filter>
    </ClInclude>
    <ClInclude Include="src\FlexEngine\Renderer\OpenGL\openglspritesheet.h">
      <Filter>src\FlexEngine\Renderer\OpenGL</Filter>
    </ClInclude>
=======
    <ClInclude Include="src\FlexEngine\Renderer\OpenGL\openglspritesheet.h">
      <Filter>src\FlexEngine\Renderer\OpenGL</Filter>
    </ClInclude>
    <ClInclude Include="src\FlexEngine\FlexECS\enginecomponents.h">
      <Filter>src\FlexEngine\FlexECS</Filter>
    </ClInclude>
>>>>>>> 914329ad
  </ItemGroup>
  <ItemGroup>
    <None Include="src\FlexEngine\FlexECS\entity.inl">
      <Filter>src\FlexEngine\FlexECS</Filter>
    </None>
    <None Include="src\FlexEngine\FlexECS\scene.inl">
      <Filter>src\FlexEngine\FlexECS</Filter>
    </None>
  </ItemGroup>
</Project><|MERGE_RESOLUTION|>--- conflicted
+++ resolved
@@ -202,7 +202,6 @@
     <ClCompile Include="src\FlexEngine\FMOD\Sound.cpp">
       <Filter>src\FlexEngine\FMOD</Filter>
     </ClCompile>
-<<<<<<< HEAD
     <ClCompile Include="src\FlexEngine\Renderer\OpenGL\openglfont.cpp">
       <Filter>src\FlexEngine\Renderer\OpenGL</Filter>
     </ClCompile>
@@ -212,14 +211,9 @@
     <ClCompile Include="src\FlexEngine\Renderer\OpenGL\openglspritesheet.cpp">
       <Filter>src\FlexEngine\Renderer\OpenGL</Filter>
     </ClCompile>
-=======
-    <ClCompile Include="src\FlexEngine\Renderer\OpenGL\openglspritesheet.cpp">
-      <Filter>src\FlexEngine\Renderer\OpenGL</Filter>
-    </ClCompile>
     <ClCompile Include="src\FlexEngine\FlexECS\enginecomponents.cpp">
       <Filter>src\FlexEngine\FlexECS</Filter>
     </ClCompile>
->>>>>>> 914329ad
   </ItemGroup>
   <ItemGroup>
     <ClInclude Include="src\pch.h">
@@ -405,7 +399,6 @@
     <ClInclude Include="src\FlexEngine\FMOD\Sound.h">
       <Filter>src\FlexEngine\FMOD</Filter>
     </ClInclude>
-<<<<<<< HEAD
     <ClInclude Include="src\FlexEngine\Renderer\OpenGL\openglfont.h">
       <Filter>src\FlexEngine\Renderer\OpenGL</Filter>
     </ClInclude>
@@ -415,14 +408,9 @@
     <ClInclude Include="src\FlexEngine\Renderer\OpenGL\openglspritesheet.h">
       <Filter>src\FlexEngine\Renderer\OpenGL</Filter>
     </ClInclude>
-=======
-    <ClInclude Include="src\FlexEngine\Renderer\OpenGL\openglspritesheet.h">
-      <Filter>src\FlexEngine\Renderer\OpenGL</Filter>
-    </ClInclude>
     <ClInclude Include="src\FlexEngine\FlexECS\enginecomponents.h">
       <Filter>src\FlexEngine\FlexECS</Filter>
     </ClInclude>
->>>>>>> 914329ad
   </ItemGroup>
   <ItemGroup>
     <None Include="src\FlexEngine\FlexECS\entity.inl">
