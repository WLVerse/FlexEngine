--- conflicted
+++ resolved
@@ -1,26 +1,3 @@
-/*!************************************************************************
- * WLVERSE [https://wlverse.web.app]
- * openglrenderer.h
- *
- * This file declares the OpenGLRenderer class and related structures used for
- * 2D rendering operations within the engine. It includes definitions for
- * rendering properties, text rendering configurations, and various helper
- * functions for drawing textures and text using OpenGL.
- *
- * Key functionalities include:
- * - Configuration structures for 2D rendering properties and text.
- * - Static functions for managing OpenGL state, such as depth testing and blending.
- * - Helper functions to render textures and text on a unit square mesh.
- *
- * AUTHORS
- * [50%] Chan Wen Loong (wenloong.c@digipen.edu)
- *   - Main Author
- * [50%] Soh Wei Jie (weijie.soh@digipen.edu)
- *   - Main Author
- *
- * Copyright (c) 2025 DigiPen, All rights reserved.
- **************************************************************************/
-
 #pragma once
 
 #include "flx_api.h"
@@ -35,80 +12,15 @@
 
 namespace FlexEngine
 {
-    /*!
-     * @brief Structure encapsulating properties for 2D texture rendering.
-     *
-     * This structure holds the configurable properties used when rendering a 2D texture,
-     * including shader paths, asset paths, transformation parameters, and color adjustments.
-     */
-    struct __FLX_API Renderer2DProps
+  //Can remind me what to rename this to again
+  struct __FLX_API Renderer2DProps
+  {
+    enum __FLX_API Alignment
     {
-        /*!
-         * @brief Enumeration for alignment options.
-         */
-        enum __FLX_API Alignment
-        {
-            Alignment_Center = 0,  /*!< Center alignment */
-            Alignment_TopLeft = 1, /*!< Top left alignment */
-        };
-
-        std::string shader = R"(/shaders/texture.flxshader)";
-        std::string asset = R"(/images/flexengine/flexengine-256.png)"; /*!< Texture or spritesheet asset path */
-        int texture_index = -1; /*!< For spritesheets, -1 means not a spritesheet */
-        Vector3 color = Vector3(1.0f, 0.0f, 1.0f);
-        Vector3 color_to_add = Vector3(0.0f, 0.0f, 0.0f);
-        Vector3 color_to_multiply = Vector3(1.0f, 1.0f, 1.0f);
-        Vector2 position = Vector2(0.0f, 0.0f);
-        Vector2 scale = Vector2(1.0f, 1.0f);
-        Vector3 rotation = Vector3(0.f, 0.f, 0.f);
-        Vector2 window_size = Vector2(800.0f, 600.0f);
-        float alpha = 1.0f;
-        Alignment alignment = Alignment_Center;
+      Alignment_Center = 0,
+      Alignment_TopLeft = 1,
     };
 
-<<<<<<< HEAD
-    /*!
-     * @brief Structure for 2D text rendering configuration and properties.
-     *
-     * The Renderer2DText struct encapsulates the necessary parameters for rendering
-     * 2D text, including shader paths, font types, color settings, transformation
-     * matrices, and alignment options for both X and Y axes.
-     */
-     // Can remind me what to rename this to again
-    struct __FLX_API Renderer2DText
-    {
-        /*!
-         * @brief Enumeration for horizontal text alignment.
-         */
-        enum __FLX_API AlignmentX
-        {
-            Alignment_Center = 0, /*!< Center alignment */
-            Alignment_Left = 1,   /*!< Left alignment */
-            Alignment_Right = 2,  /*!< Right alignment */
-        };
-
-        /*!
-         * @brief Enumeration for vertical text alignment.
-         */
-        enum __FLX_API AlignmentY
-        {
-            Alignment_Middle = 0, /*!< Middle alignment */
-            Alignment_Top = 1,    /*!< Top alignment */
-            Alignment_Bottom = 2, /*!< Bottom alignment */
-        };
-
-        std::string m_shader = R"(/shaders/freetypetext.flxshader)"; /*!< Path to the shader for text rendering */
-        std::string m_fonttype = R"()";                               /*!< Font type to use for rendering; empty means an error will occur */
-        std::string m_words;                                          /*!< The actual text to render */
-        Vector3 m_color = Vector3::Zero;                              /*!< Color of the text */
-        Vector2 m_window_size = Vector2(800.0f, 600.0f);
-        Matrix4x4 m_transform = Matrix4x4::Identity;                  /*!< Transformation matrix for positioning the text */
-        std::pair<AlignmentX, AlignmentY> m_alignment;                /*!< Pair indicating X and Y alignment settings */
-        float m_linespacing = 2.0f;
-        float m_letterspacing = 2.0f;
-        Vector2 m_textboxDimensions = { 500.0f ,500.0f };             /*!< Dimensions of the text box */
-    };
-=======
     std::string shader = R"(/shaders/texture.flxshader)";
     std::string asset = R"(/images/flexengine/flexengine-256.png)"; // Texture or spritesheet
     int texture_index = -1; // For spritesheets, -1 means not a spritesheet
@@ -209,139 +121,5 @@
       Renderer2DProps::Alignment alignment = Renderer2DProps::Alignment_TopLeft
     );
   };
->>>>>>> b4bae39b
 
-    /*!
-     * @brief Class for OpenGL 2D rendering operations.
-     *
-     * The OpenGLRenderer class provides static helper functions for managing OpenGL state,
-     * clearing the framebuffer, and drawing textures and text using a unit square mesh.
-     */
-    class __FLX_API OpenGLRenderer
-    {
-        static uint32_t m_draw_calls;           /*!< Number of draw calls issued in the current frame */
-        static uint32_t m_draw_calls_last_frame;  /*!< Number of draw calls issued in the last frame */
-        static bool m_depth_test;               /*!< Flag indicating whether depth testing is enabled */
-        static bool m_blending;                 /*!< Flag indicating whether blending is enabled */
-    public:
-        /*!
-         * @brief Retrieves the number of draw calls issued in the current frame.
-         *
-         * @return The current frame's draw call count.
-         */
-        static uint32_t GetDrawCalls();
-
-        /*!
-         * @brief Retrieves the number of draw calls issued in the last frame.
-         *
-         * @return The last frame's draw call count.
-         */
-        static uint32_t GetDrawCallsLastFrame();
-
-        /*!
-         * @brief Checks if depth testing is enabled.
-         *
-         * @return True if depth testing is enabled, false otherwise.
-         */
-        static bool IsDepthTestEnabled();
-
-        /*!
-         * @brief Enables OpenGL depth testing.
-         */
-        static void EnableDepthTest();
-
-        /*!
-         * @brief Disables OpenGL depth testing.
-         */
-        static void DisableDepthTest();
-
-        /*!
-         * @brief Checks if blending is enabled.
-         *
-         * @return True if blending is enabled, false otherwise.
-         */
-        static bool IsBlendingEnabled();
-
-        /*!
-         * @brief Enables OpenGL blending.
-         */
-        static void EnableBlending();
-
-        /*!
-         * @brief Disables OpenGL blending.
-         */
-        static void DisableBlending();
-
-        /*!
-         * @brief Clears the current framebuffer.
-         *
-         * This function clears the color, depth, and stencil buffers of the current framebuffer.
-         */
-        static void ClearFrameBuffer();
-
-        /*!
-         * @brief Sets the clear color for the framebuffer.
-         *
-         * @param color The color to use when clearing the framebuffer.
-         */
-        static void ClearColor(const Vector4& color);
-
-        /*!
-         * @brief Issues a draw call.
-         *
-         * @param size The number of vertices to draw.
-         */
-        static void Draw(GLsizei size);
-
-        /*!
-         * @brief Draws a 2D texture using the specified rendering properties and camera.
-         *
-         * This helper function uses an internal unit square mesh to draw the texture.
-         *
-         * @param props Rendering properties including shader, asset, and transformation parameters.
-         * @param camID The camera entity ID to use for rendering (default is 0).
-         */
-        static void DrawTexture2D(const Renderer2DProps& props = {}, const FlexECS::EntityID camID = 0);
-
-        /*!
-         * @brief Draws 2D text as a texture using the specified text rendering properties and camera.
-         *
-         * This overloaded function uses an internal unit square mesh to draw the text.
-         *
-         * @param text Text rendering properties including shader, font, and alignment settings.
-         * @param camID The camera entity ID to use for rendering (default is 0).
-         */
-        static void DrawTexture2D(const Renderer2DText& text = {}, const FlexECS::EntityID camID = 0);
-
-        /*!
-         * @brief Draws a 2D texture using a provided camera configuration.
-         *
-         * This function renders the texture using the specified rendering properties and camera data.
-         *
-         * @param props Rendering properties for the texture.
-         * @param cameraData Camera configuration data for rendering.
-         */
-        static void DrawTexture2D(const Renderer2DProps& props, const Camera& cameraData);
-
-        /*!
-         * @brief Draws a simple 2D texture with minimal configuration.
-         *
-         * This function is designed to be extremely lightweight and doesn't require a camera,
-         * additional rendering properties, or an asset manager. It uses the default texture shader
-         * and a unit square mesh.
-         *
-         * @param texture The texture asset to draw. Defaults to Asset::Texture::None.
-         * @param position The position where the texture should be drawn.
-         * @param scale The scale to apply to the drawn texture.
-         * @param window_size The dimensions of the window or viewport.
-         * @param alignment The alignment of the texture when drawn.
-         */
-        static void DrawSimpleTexture2D(
-          const Asset::Texture& texture = Asset::Texture::None,
-          const Vector2& position = Vector2(0.0f, 0.0f),
-          const Vector2& scale = Vector2(1600.0f, 900.0f),
-          const Vector2& window_size = Vector2(1600.0f, 900.0f),
-          Renderer2DProps::Alignment alignment = Renderer2DProps::Alignment_TopLeft
-        );
-    };
 }