// WLVERSE [https://wlverse.web.app]
// openglframebuffer.h
<<<<<<< HEAD
// 
// Wraps the framebuffer into a class. This class extends handles to allow decoupling of framebuffer calls.
// 
// AUTHORS 
// [100%] Yew Chong (yewchong.k\@digipen.edu) 
// - Main Author 
// 
// Copyright (c) 2025 DigiPen, All rights reserved
=======
//
// Wraps the framebuffer into a class. This class extends handles to allow
// decoupling of framebuffer calls. 
//
// AUTHORS
// [100%] Yew Chong (yewchong.k\@digipen.edu)
//   - Main Author
//
// Copyright (c) 2025 DigiPen, All rights reserved.
>>>>>>> d505e3e1

#pragma once
#include <glad/glad.h>
#include "flx_api.h"
#include "Renderer/OpenGL/opengldebugger.h"

namespace FlexEngine 
{
  class __FLX_API OpenGLFrameBuffer 
  {
  public:
    OpenGLFrameBuffer() = default;              // Allows for a default construction of framebuffer for forward declaration, but know that this is not a valid framebuffer.
    OpenGLFrameBuffer(int width, int height);
    ~OpenGLFrameBuffer();

    // A direct copy paste of the constructor for framebuffers that have been default constructed.
    void Init(int newWidth, int newHeight);

    // Member call to replace the bind call
    void Bind() const;

    // Universal unbind to default framebuffer, with an additional check for failures during swap buffers.
    static void Unbind() { glBindFramebuffer(GL_FRAMEBUFFER, 0); GET_OPENGL_ERROR() }

    // Resize the current framebuffer
    void Resize(int newWidth, int newHeight);

    GLuint GetColorAttachment() const;

    int GetWidth() const { return width; }
    int GetHeight() const { return height; }

  private:
    GLuint framebuffer;
    GLuint colorAttachment;
    GLuint depthStencilAttachment;
    int width, height;
  };
} // namespace FlexEngine<|MERGE_RESOLUTION|>--- conflicted
+++ resolved
@@ -1,15 +1,5 @@
 // WLVERSE [https://wlverse.web.app]
 // openglframebuffer.h
-<<<<<<< HEAD
-// 
-// Wraps the framebuffer into a class. This class extends handles to allow decoupling of framebuffer calls.
-// 
-// AUTHORS 
-// [100%] Yew Chong (yewchong.k\@digipen.edu) 
-// - Main Author 
-// 
-// Copyright (c) 2025 DigiPen, All rights reserved
-=======
 //
 // Wraps the framebuffer into a class. This class extends handles to allow
 // decoupling of framebuffer calls. 
@@ -19,7 +9,6 @@
 //   - Main Author
 //
 // Copyright (c) 2025 DigiPen, All rights reserved.
->>>>>>> d505e3e1
 
 #pragma once
 #include <glad/glad.h>
