--- conflicted
+++ resolved
@@ -147,7 +147,6 @@
           // add the file to the linker
           shader_linker[file_name][shader_type] = &file;
         }
-<<<<<<< HEAD
         else if (file_extension.string() == ".mp3")
         {
           FLX_FLOW_BEGINSCOPE();
@@ -162,17 +161,14 @@
             assets[key] = Asset::Font{ key };
             FLX_FLOW_ENDSCOPE();
             Log::Info("Loaded font path: " + key);
-=======
-        else if (
-          file_extension.string() == ".flxspritesheet"
-        )
+        }
+        else if (file_extension.string() == ".flxspritesheet")
         {
           // create an asset key
           AssetKey key = file.path.string().substr(default_directory_length);
 
           // load spritesheet
           assets.emplace(key, Asset::Spritesheet(file));
->>>>>>> 45971d20
         }
       }
     );
