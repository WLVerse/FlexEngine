// WLVERSE [https://wlverse.web.app]
// window.cpp
//
// This class is mostly a data structure for window properties. 
// It helps to manage the window properties and the window itself, wrapping around
// GLFW window functions. 
// 
// Windows are managed by the application class. 
//
// AUTHORS
// [100%] Chan Wen Loong (wenloong.c\@digipen.edu)
//   - Main Author
//
// Copyright (c) 2025 DigiPen, All rights reserved.

#include "pch.h"

#include "window.h"

#include "application.h"
#include "assetdropmanager.h"

#ifndef IMGUI_DISABLE
#include "imguiwrapper.h"
#endif

#include "input.h"
#include "Renderer/OpenGL/openglrenderer.h"
#include "FMOD/FMODWrapper.h"

#include "flexprefs.h"  

#ifdef _WIN32
#define GLFW_EXPOSE_NATIVE_WIN32  //to expose glfwGetWin32Window
#include <GLFW/glfw3native.h>
#endif

#include "../../Game/resource.h"

//#include "FMOD/FMODWrapper.h"

FlexEngine::OpenGLFrameBufferManager FlexEngine::Window::FrameBufferManager;

namespace
{
  // glfw: whenever the window size changed (by OS or user resize) this callback function executes
  void FramebufferSizeCallback(GLFWwindow* window, int width, int height)
  {
    // make sure the viewport matches the new window dimensions; note that width and 
    // height will be significantly larger than specified on retina displays.
    glViewport(0, 0, width, height);

    // This is needed to follow with how IMGUI decides to draw images (which is using the glViewport values)
    if (width > 0 && height > 0) // If we tab down, framebuffersizecallback returns size 0, which will absolutely destroy our rendering as the framebuffer width/height is now 0
      FlexEngine::Window::FrameBufferManager.ResizeAllFramebuffers(static_cast<float>(width), static_cast<float>(height));

    // update the window properties
    for (auto& [window_name, win] : FlexEngine::Application::GetWindowRegistry())
    {
      if (win->GetGLFWWindow() == window)
      {
        win->SetWidth(width);
        win->SetHeight(height);
        break;
      }
    }
  }

  void WindowFocusCallBack(GLFWwindow* window, int focused)
  {
    FlexEngine::FMODWrapper::Core::WindowFocusCallback(window, focused);
    // Commented out as it causes tab down when clicking outside window
    /*if (focused)
    {
      glfwRestoreWindow(window);
    }
    else
    {
      glfwIconifyWindow(window);
    }*/
  }

  void WindowCloseCallback([[maybe_unused]] GLFWwindow* window)
  {
    FlexEngine::Application::QueueCommand(FlexEngine::Application::Command::QuitApplication);
  }

}

namespace FlexEngine
{
  // static member initialization
  const WindowProps WindowProps::Null = WindowProps(
    "Null",
    0, 0,
    {},
    ""
  );

  #pragma region Managed Stateful RAII Pattern

  void Window::Open()
  {
    FLX_FLOW_FUNCTION();

    FLX_CORE_ASSERT(!is_init, "Internal_Open is being called on an already initialized window.");

    // window hints
    glfwDefaultWindowHints();
    for (auto& [hint, value] : m_props.window_hints)
    {
      glfwWindowHint(hint, value);
    }

    // Fullscreen overrides any option
    bool should_fs = false;
<<<<<<< HEAD
    #ifdef GAME
=======
    //#ifdef GAME_BUILD
>>>>>>> dfb85b26
    should_fs = FlexPrefs::GetBool("game.fullscreen");
    //#else
    //should_fs = FlexPrefs::GetBool("editor.fullscreen");
    //#endif

    if (should_fs)
    {
      GLFWmonitor* monitor = glfwGetPrimaryMonitor();
      const GLFWvidmode* mode = glfwGetVideoMode(monitor);

      m_glfwwindow = glfwCreateWindow(mode->width, mode->height, m_props.title.c_str(), monitor, nullptr);
      m_props.width = mode->width;
      m_props.height = mode->height;
      m_is_full_screen = true;
    }
    else
    {
      m_props.width = 1600;
      m_props.height = 900;
      m_glfwwindow = glfwCreateWindow(m_props.width, m_props.height, m_props.title.c_str(), nullptr, nullptr);
      m_is_full_screen = false;
    }

    FLX_NULLPTR_ASSERT(m_glfwwindow, "Failed to create GLFW window");
    glfwMakeContextCurrent(m_glfwwindow);
    glfwSwapInterval(FlexPrefs::GetBool("game.vsync") ? 1 : 0);

    // load all OpenGL function pointers (glad)
    FLX_CORE_ASSERT(gladLoadGL(), "Failed to initialize GLAD!");

    // set callbacks
    glfwSetKeyCallback(m_glfwwindow, Input::KeyCallback);
    glfwSetCursorPosCallback(m_glfwwindow, Input::CursorPositionCallback);
    glfwSetMouseButtonCallback(m_glfwwindow, Input::MouseButtonCallback);
    glfwSetScrollCallback(m_glfwwindow, Input::ScrollCallback);
    //glfwSetWindowSizeCallback(m_glfwwindow, WindowSizeCallback);
    glfwSetFramebufferSizeCallback(m_glfwwindow, FramebufferSizeCallback);
    glfwSetWindowCloseCallback(m_glfwwindow, WindowCloseCallback);
    glfwSetWindowFocusCallback(m_glfwwindow, WindowFocusCallBack); // For now only audio requires this, but someone else should handle this centrally.
    //glfwSetCharCallback(m_glfwwindow, CharCallback);
    //glfwSetDropCallback(m_glfwwindow, DropCallback);

    //Register this window as a drag drop target
    HRESULT result = OleInitialize(NULL);
    if (!SUCCEEDED(result))
    {
      Log::Error("OleInitialize failed!");
    }
    
    m_dropmanager.Initialize(glfwGetWin32Window(m_glfwwindow));
    result = RegisterDragDrop(m_dropmanager.m_hwnd, &m_dropmanager);
    if (!SUCCEEDED(result))
    {
      Log::Error("RegisterDragDrop failed!");
    }



    // functions below require is_init to be true
    is_init = true;

    #ifndef IMGUI_DISABLE
    // initialize imgui
    // this must be done after the window is created because imgui needs the OpenGL context
    // the shutdown is done in the window close function
    m_imgui_context = ImGuiWrapper::Init(this);
    #endif

    // always move the window to the center of the screen
    // this is done after the window is created to avoid the window being created off-center
    CenterWindow();

    FrameBufferManager.Init();
  }

  void Window::Close()
  {
    FLX_FLOW_FUNCTION();

    FLX_WINDOW_ISOPEN_ASSERT;

    #ifndef IMGUI_DISABLE
    // shutdown imgui
    // the imgui initialization is done in the window constructor
    ImGuiWrapper::Shutdown(this);
    #endif

    Application::Internal_SetCurrentWindow(nullptr);
    
    OleUninitialize();

    glfwDestroyWindow(m_glfwwindow);
    m_glfwwindow = nullptr;

    is_init = false;
  }

  #pragma endregion

  #pragma region Window Management Functions

  void Window::Update()
  {
    FLX_WINDOW_ISOPEN_ASSERT;

    // make sure the current window is the one we are working with
    SetCurrentContext();

    // clear screen
    OpenGLRenderer::ClearColor({ 0.0f, 0.0f, 0.0f, 0.0f });
    OpenGLRenderer::ClearFrameBuffer();

    m_frameratecontroller.BeginFrame();

    #ifndef GAME
    ImGuiWrapper::BeginFrame();
    #endif

    // update layer stack
    m_layerstack.Update();

    #ifndef GAME
    ImGuiWrapper::EndFrame();
    #endif

    m_frameratecontroller.EndFrame();

    // swap buffers
    glfwSwapBuffers(m_glfwwindow);
  }

  void Window::SetIcon(const Asset::Texture& icon) const
  {
    FLX_FLOW_FUNCTION();

    FLX_WINDOW_ISOPEN_ASSERT;

    // create the image
    GLFWimage image{};
    image.width = icon.GetWidth();
    image.height = icon.GetHeight();
    image.pixels = icon.GetTextureData();

    // set the icon
    glfwSetWindowIcon(m_glfwwindow, 1, &image);
  }

  void Window::CenterWindow()
  {
    FLX_FLOW_FUNCTION();

    FLX_WINDOW_ISOPEN_ASSERT;

    // get the primary monitor
    GLFWmonitor* monitor = glfwGetPrimaryMonitor();
    FLX_NULLPTR_ASSERT(monitor, "Failed to get primary monitor while trying to center the window.");

    // get the video mode of the primary monitor
    const GLFWvidmode* mode = glfwGetVideoMode(monitor);
    FLX_NULLPTR_ASSERT(mode, "Failed to get video mode of the primary monitor while trying to center the window.");

    // get the size of the primary monitor
    int monitor_width, monitor_height;
    glfwGetMonitorPhysicalSize(monitor, &monitor_width, &monitor_height);

    // get the size of the window
    int window_width, window_height;
    glfwGetWindowSize(m_glfwwindow, &window_width, &window_height);

    #pragma warning(push)
    #pragma warning(disable : 6011) // dereferencing null pointer

    // calculate the centered position of the window
    int x = (mode->width - window_width) / 2;
    int y = (mode->height - window_height) / 2;

    #pragma warning(pop)

    // set the position of the window
    glfwSetWindowPos(m_glfwwindow, x, y);

    // update the cached mini window params
    CacheMiniWindowParams();
  }

  void Window::SetCurrentContext()
  {
    Application::Internal_SetCurrentWindow(this);

    // glfw and imgui context are not ready yet
    if (!is_init) return;

    FLX_GLFW_ALIGNCONTEXT();

    #ifndef IMGUI_DISABLE
    FLX_IMGUI_ALIGNCONTEXT();
    #endif
  }

  #pragma endregion

  #pragma region Cached Mini Window Params

  void Window::CacheMiniWindowParams()
  {
    FLX_WINDOW_ISOPEN_ASSERT;

    int xpos = 0, ypos = 0;
    m_params.cached_mini_window_width = m_props.width;
    m_params.cached_mini_window_height = m_props.height;

    // get the position of the window
    glfwGetWindowPos(m_glfwwindow, &xpos, &ypos);
    m_params.cached_mini_window_xpos = xpos;
    m_params.cached_mini_window_ypos = ypos;
  }

  std::pair<int, int> Window::UnCacheMiniWindowsParams()
  {
    FLX_WINDOW_ISOPEN_ASSERT;

    m_props.width = m_params.cached_mini_window_width;
    m_props.height = m_params.cached_mini_window_height;
    return std::make_pair(m_params.cached_mini_window_xpos, m_params.cached_mini_window_ypos);
  }

  #pragma endregion

  void Window::ToggleFullScreen(bool fs)
  {
    // Toggle fullscreen
    if (fs)
    {
      GLFWmonitor* monitor = glfwGetPrimaryMonitor();
      const GLFWvidmode* mode = glfwGetVideoMode(monitor);

      glfwSetWindowMonitor(m_glfwwindow, monitor, 0, 0, mode->width, mode->height, mode->refreshRate);
      m_is_full_screen = true;
    }
    else
    {
      GLFWmonitor* monitor = glfwGetPrimaryMonitor();
      const GLFWvidmode* mode = glfwGetVideoMode(monitor);

      // Just toggle windowed to 1600x900
      // TODO: all options are: "1920x1080", "1600x900", "1366x768", "1280x720"
      m_props.width = 1600;
      m_props.height = 900;

      glfwSetWindowMonitor(m_glfwwindow, nullptr, 0, 0, m_props.width, m_props.height, 0);
      glfwSetWindowPos(m_glfwwindow, mode->width / 2 - m_props.width/2, mode->height/2 - m_props.height/2); // Center to the screen
      m_is_full_screen = false;
    }

    // Set the preference
    FlexPrefs::SetBool("game.fullscreen", fs);
    FlexPrefs::Save();
  }
}<|MERGE_RESOLUTION|>--- conflicted
+++ resolved
@@ -114,11 +114,7 @@
 
     // Fullscreen overrides any option
     bool should_fs = false;
-<<<<<<< HEAD
-    #ifdef GAME
-=======
     //#ifdef GAME_BUILD
->>>>>>> dfb85b26
     should_fs = FlexPrefs::GetBool("game.fullscreen");
     //#else
     //should_fs = FlexPrefs::GetBool("editor.fullscreen");
