--- conflicted
+++ resolved
@@ -40,11 +40,10 @@
     <ClInclude Include="src\Layers\camerasystemlayer.h">
       <Filter>src\Layers</Filter>
     </ClInclude>
-<<<<<<< HEAD
     <ClInclude Include="src\Layers\cutscenelayer.h">
-=======
+          <Filter>src\Layers</Filter>
+    </ClInclude>
     <ClInclude Include="src\Layers\townlayer.h">
->>>>>>> 1b73a528
       <Filter>src\Layers</Filter>
     </ClInclude>
   </ItemGroup>
@@ -79,11 +78,10 @@
     <ClCompile Include="src\Layers\camerasystemlayer.cpp">
       <Filter>src\Layers</Filter>
     </ClCompile>
-<<<<<<< HEAD
     <ClCompile Include="src\Layers\cutscenelayer.cpp">
-=======
+       <Filter>src\Layers</Filter>
+    </ClCompile>
     <ClCompile Include="src\Layers\townlayer.cpp">
->>>>>>> 1b73a528
       <Filter>src\Layers</Filter>
     </ClCompile>
   </ItemGroup>
