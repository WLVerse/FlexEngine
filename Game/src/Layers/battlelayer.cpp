// WLVERSE [https://wlverse.web.app]
// physicslayer.cpp
//
// _Battle layer for the editor.
//
// AUTHORS
// [100%] Chan Wen Loong (wenloong.c\@digipen.edu)
//   - Main Author
//
// Copyright (c) 2024 DigiPen, All rights reserved.

#include "Layers.h"
#include "battlestuff.h"

namespace Game
{
    struct _Move
    {
        std::string name = "";
        int speed = 0;

        std::vector<std::string> effect;
        std::vector<int> value;
        std::vector<std::string> target;

        std::string description = "";
    };

    struct _Character
    {
        std::string name = "";

        int character_id = 0; // 1-5, determines the animations and sprites which are hardcoded
        int health = 0;
        int speed = 0;

        _Move move_one = {};
        _Move move_two = {};
        _Move move_three = {};

        int attack_debuff_duration = 0;
        int attack_buff_duration = 0;
        int stun_debuff_duration = 0;
        int shield_buff_duration = 0;
        int protect_buff_duration = 0;

        int current_health = 0;
        int current_speed = 0;
        int current_slot = 0;          // 0-4, 0-1 for drifters, 0-4 for enemies
        bool is_alive = true;
    };

    struct _Battle
    {
        //vector will store information of all characters. upon death, change status of is_alive to false and do not remove from vector. used to manage all combat related stuff.
        std::vector<_Character> drifters_and_enemies = {};
        //vector will store pointer to the information of all characters. upon death, remove from vector. used to manage speed bar icons.
        std::vector<_Character*> speed_bar = {};

        //icon to show where the character will end up on the speed bar after using a move
        FlexECS::Entity projected_character;
        FlexECS::Entity projected_character_text;

        //vector 3 positions to move things around
        std::array<Vector3, 7> sprite_slot_positions = {};
        std::array<Vector3, 7> healthbar_slot_positions = {};
        std::array<FlexECS::Entity, 7> speed_slot_position = {};
        std::array<Vector3, 7> original_speed_slot_position = {};

        // used during move selection and resolution
        _Character* current_character = nullptr;
        _Move* current_move = nullptr;
        _Character* initial_target = nullptr; //used to resolve whether the move will target allies or enemies by default and other stuff
        int move_num = 0; //1-3, which move is being hovered
        int target_num = 0; // 0-4, pointing out which enemy slot is the target
        int curr_char_pos_after_taking_turn = 0;

        // game state
        bool is_player_turn = false;
        float disable_input_timer = 0.f;

        bool is_paused = false;
        bool is_end = false;

        int tutorial_info = 0;
        bool is_tutorial = true;
        bool is_tutorial_running = false;
        FlexECS::Entity tutorial_text;

        bool start_of_turn = false;
        bool move_select = false;
        bool move_resolution = false;
        bool speedbar_animating = false;
        bool end_of_turn = false;

        bool change_phase = false;
        // Return to original position
        _Character* previous_character = nullptr;
    };

    _Battle battle;

    void Start_Of_Turn();
    void Move_Select();
    void Move_Resolution();
    void End_Of_Turn();
    void Win_Battle();
    void Lose_Battle();
    void Update_Character_Status();
    void Update_Damage_And_Targetting_Previews();

    void Internal_ParseBattle(AssetKey assetkey)
    {
        //get positions of character icons and health bar.
        for (FlexECS::Entity entity : FlexECS::Scene::GetActiveScene()->CachedQuery<CharacterSlot>())
        {
            auto& character_slot = *entity.GetComponent<CharacterSlot>();
            battle.sprite_slot_positions[character_slot.slot_number - 1] = entity.GetComponent<Position>()->position;
        }
        for (FlexECS::Entity entity : FlexECS::Scene::GetActiveScene()->CachedQuery<HealthbarSlot>())
        {
            auto& healthbar_slot = *entity.GetComponent<HealthbarSlot>();
            battle.healthbar_slot_positions[healthbar_slot.slot_number - 1] = entity.GetComponent<Position>()->position;
        }

        // get the battle asset
        auto& asset = FLX_ASSET_GET(Asset::Battle, assetkey);

        battle.is_tutorial = asset.is_tutorial;
        // parse the battle data
        int index = 0;
        int temp_index = 0;
        for (auto& slot : asset.GetDrifterSlots())
        {
            _Character character;
            if (*slot == "None")
            {
                index++;
                continue;
            }
            auto& character_asset = FLX_ASSET_GET(Asset::Character, *slot);
            character.name = character_asset.character_name;
            character.health = character_asset.health;
            character.speed = character_asset.speed;
            character.character_id = character_asset.character_id;

            character.current_health = character.health;
            character.current_speed = character.speed;
            character.is_alive = true;

            if (character_asset.move_one != "None")
            {
                auto& move_one_asset = FLX_ASSET_GET(Asset::Move, character_asset.move_one);

                _Move move_one;
                move_one.name = move_one_asset.name;
                move_one.speed = move_one_asset.speed;

                move_one.effect = move_one_asset.effect;
                move_one.value = move_one_asset.value;
                move_one.target = move_one_asset.target;

                move_one.description = move_one_asset.description;
                character.move_one = move_one;
            }

            if (character_asset.move_two != "None")
            {
                auto& move_two_asset = FLX_ASSET_GET(Asset::Move, character_asset.move_two);

                _Move move_two;
                move_two.name = move_two_asset.name;
                move_two.speed = move_two_asset.speed;

                move_two.effect = move_two_asset.effect;
                move_two.value = move_two_asset.value;
                move_two.target = move_two_asset.target;

                move_two.description = move_two_asset.description;
                character.move_two = move_two;
            }

            if (character_asset.move_three != "None")
            {
                auto& move_three_asset = FLX_ASSET_GET(Asset::Move, character_asset.move_three);

                _Move move_three;
                move_three.name = move_three_asset.name;
                move_three.speed = move_three_asset.speed;

                move_three.effect = move_three_asset.effect;
                move_three.value = move_three_asset.value;
                move_three.target = move_three_asset.target;

                move_three.description = move_three_asset.description;
                character.move_three = move_three;
            }

            character.current_slot = index;

            battle.drifters_and_enemies.push_back(character);

            FlexECS::Entity character_sprite = FlexECS::Scene::CreateEntity(character.name); // can always use GetEntityByName to find the entity
            character_sprite.AddComponent<Transform>({});
            //character_sprite.AddComponent<Character>({});

            // find the slot position
            character_sprite.AddComponent<Position>({ battle.sprite_slot_positions[character.current_slot] });
            character_sprite.AddComponent<Rotation>({});
            character_sprite.AddComponent<Sprite>({  });

            switch (character.character_id)
            {
            case 1:
                character_sprite.AddComponent<Scale>({ Vector3(2, 2, 0) });
                character_sprite.AddComponent<Animator>(
                  { FLX_STRING_NEW(R"(/images/spritesheets/Char_Renko_Idle_Attack_Anim_Sheet.flxspritesheet)"),
                    FLX_STRING_NEW(R"(/images/spritesheets/Char_Renko_Idle_Attack_Anim_Sheet.flxspritesheet)") }
                );
                break;
            case 2:
                character_sprite.AddComponent<Scale>({ Vector3(2, 2, 0) });
                character_sprite.AddComponent<Animator>(
                  { FLX_STRING_NEW(R"(/images/spritesheets/Char_Grace_Idle_Attack_Anim_Sheet.flxspritesheet)"),
                    FLX_STRING_NEW(R"(/images/spritesheets/Char_Grace_Idle_Attack_Anim_Sheet.flxspritesheet)") }
                );
                break;
            }
            character_sprite.AddComponent<ZIndex>({ 21 + index });

            FlexECS::Entity character_healthbar = FlexECS::Scene::CreateEntity(character.name + " Healthbar"); // can always use GetEntityByName to find the entity
            character_healthbar.AddComponent<Healthbar>({});
            character_healthbar.AddComponent<Transform>({});
            character_healthbar.AddComponent<Position>({ battle.healthbar_slot_positions[character.current_slot] });
            character_healthbar.AddComponent<Rotation>({});
            character_healthbar.AddComponent<Scale>({ Vector3(.1f, .1f, 0) });
            character_healthbar.GetComponent<Healthbar>()->original_position = character_healthbar.GetComponent<Position>()->position;
            character_healthbar.GetComponent<Healthbar>()->original_scale = character_healthbar.GetComponent<Scale>()->scale;
            character_healthbar.AddComponent<Sprite>({ FLX_STRING_NEW(R"(/images/battle ui/UI_BattleScreen_HealthBar_Green.png)") });
            character_healthbar.AddComponent<ZIndex>({ 21 + index });

            character_healthbar = FlexECS::Scene::CreateEntity(character.name + " Stats"); // can always use GetEntityByName to find the entity
            character_healthbar.AddComponent<Transform>({});
            character_healthbar.AddComponent<Position>({ battle.sprite_slot_positions[character.current_slot] + Vector3(-30, -100, 0) });
            character_healthbar.AddComponent<Rotation>({});
            character_healthbar.AddComponent<Scale>({ Vector3(0.5f, 0.5f, 0) });
            character_healthbar.AddComponent<ZIndex>({ 21 + index });
            character_healthbar.AddComponent<Text>({
              FLX_STRING_NEW(R"(/fonts/Electrolize/Electrolize-Regular.ttf)"),
              FLX_STRING_NEW(R"(Lorem Ipsum)"),
              Vector3(1.0f, 1.0, 1.0f),
              { Renderer2DText::Alignment_Left, Renderer2DText::Alignment_Center },
              {                            600,                              320 }
            });

            FlexECS::Entity character_attack_buff = FlexECS::Scene::CreateEntity(character.name + " Attack_Buff"); // can always use GetEntityByName to find the entity
            character_attack_buff.AddComponent<Transform>({});
            character_attack_buff.AddComponent<Position>({ battle.healthbar_slot_positions[character.current_slot] + Vector3(-110, -20, 0) });
            character_attack_buff.AddComponent<Rotation>({});
            character_attack_buff.AddComponent<Scale>({ Vector3(.05f, .05f, 0) });
            character_attack_buff.AddComponent<Sprite>({ FLX_STRING_NEW(R"(/images/battle ui/UI_BattleScreen_Attack_+1.png)") });
            character_attack_buff.AddComponent<ZIndex>({ 21 + index });

            FlexECS::Entity character_attack_debuff = FlexECS::Scene::CreateEntity(character.name + " Attack_Debuff"); // can always use GetEntityByName to find the entity
            character_attack_debuff.AddComponent<Transform>({});
            character_attack_debuff.AddComponent<Position>({ battle.healthbar_slot_positions[character.current_slot] + Vector3(-70, -20, 0) });
            character_attack_debuff.AddComponent<Rotation>({});
            character_attack_debuff.AddComponent<Scale>({ Vector3(.05f, .05f, 0) });
            character_attack_debuff.AddComponent<Sprite>({ FLX_STRING_NEW(R"(/images/battle ui/UI_BattleScreen_Attack_-1.png)") });
            character_attack_debuff.AddComponent<ZIndex>({ 21 + index });

            FlexECS::Entity character_stun_debuff = FlexECS::Scene::CreateEntity(character.name + " Stun_Debuff"); // can always use GetEntityByName to find the entity
            character_stun_debuff.AddComponent<Transform>({});
            character_stun_debuff.AddComponent<Position>({ battle.healthbar_slot_positions[character.current_slot] + Vector3(-30, -20, 0) });
            character_stun_debuff.AddComponent<Rotation>({});
            character_stun_debuff.AddComponent<Scale>({ Vector3(.05f, .05f, 0) });
            character_stun_debuff.AddComponent<Sprite>({ FLX_STRING_NEW(R"(/images/battle ui/UI_BattleScreen_Stun.png)") });
            character_stun_debuff.AddComponent<ZIndex>({ 21 + index });

            FlexECS::Entity character_shield_buff = FlexECS::Scene::CreateEntity(character.name + " Shield_Buff"); // can always use GetEntityByName to find the entity
            character_shield_buff.AddComponent<Transform>({});
            character_shield_buff.AddComponent<Position>({ battle.healthbar_slot_positions[character.current_slot] + Vector3(10, -20, 0) });
            character_shield_buff.AddComponent<Rotation>({});
            character_shield_buff.AddComponent<Scale>({ Vector3(.05f, .05f, 0) });
            character_shield_buff.AddComponent<Sprite>({ FLX_STRING_NEW(R"(/images/battle ui/UI_BattleScreen_Def_+1.png)") });
            character_shield_buff.AddComponent<ZIndex>({ 21 + index });

            FlexECS::Entity character_protect_buff = FlexECS::Scene::CreateEntity(character.name + " Protect_Buff"); // can always use GetEntityByName to find the entity
            character_protect_buff.AddComponent<Transform>({});
            character_protect_buff.AddComponent<Position>({ battle.healthbar_slot_positions[character.current_slot] + Vector3(50, -20, 0) });
            character_protect_buff.AddComponent<Rotation>({});
            character_protect_buff.AddComponent<Scale>({ Vector3(.05f, .05f, 0) });
            character_protect_buff.AddComponent<Sprite>({ FLX_STRING_NEW(R"(/images/battle ui/UI_BattleScreen_Heal_+1.png)") });
            character_protect_buff.AddComponent<ZIndex>({ 21 + index });

            index++;
            temp_index++;

            FlexECS::Scene::GetEntityByName("Speed slot " + std::to_string(index)).GetComponent<Transform>()->is_active = true;
            FlexECS::Scene::GetEntityByName("Drifter Healthbar Slot " + std::to_string(index)).GetComponent<Transform>()->is_active = true;
        }

        index = 0;
        for (auto& slot : asset.GetEnemySlots())
        {
            _Character character;
            if (*slot == "None")
            {
                index++;
                continue;
            }
            auto& character_asset = FLX_ASSET_GET(Asset::Character, *slot);

            character.name = character_asset.character_name;
            character.health = character_asset.health;
            character.speed = character_asset.speed;
            character.character_id = character_asset.character_id;

            character.current_health = character.health;
            character.current_speed = character.speed;
            character.is_alive = true;

            if (character_asset.move_one != "None")
            {
                auto& move_one_asset = FLX_ASSET_GET(Asset::Move, character_asset.move_one);

                _Move move_one;
                move_one.name = move_one_asset.name;
                move_one.speed = move_one_asset.speed;

                move_one.effect = move_one_asset.effect;
                move_one.value = move_one_asset.value;
                move_one.target = move_one_asset.target;

                move_one.description = move_one_asset.description;
                character.move_one = move_one;
            }

            if (character_asset.move_two != "None")
            {
                auto& move_two_asset = FLX_ASSET_GET(Asset::Move, character_asset.move_two);

                _Move move_two;
                move_two.name = move_two_asset.name;
                move_two.speed = move_two_asset.speed;

                move_two.effect = move_two_asset.effect;
                move_two.value = move_two_asset.value;
                move_two.target = move_two_asset.target;

                move_two.description = move_two_asset.description;
                character.move_two = move_two;
            }

            if (character_asset.move_three != "None")
            {
                auto& move_three_asset = FLX_ASSET_GET(Asset::Move, character_asset.move_three);

                _Move move_three;
                move_three.name = move_three_asset.name;
                move_three.speed = move_three_asset.speed;

                move_three.effect = move_three_asset.effect;
                move_three.value = move_three_asset.value;
                move_three.target = move_three_asset.target;

                move_three.description = move_three_asset.description;
                character.move_three = move_three;
            }

            character.current_slot = index;

            battle.drifters_and_enemies.push_back(character);

            FlexECS::Entity character_sprite = FlexECS::Scene::CreateEntity(character.name); // can always use GetEntityByName to find the entity
            character_sprite.AddComponent<Transform>({});
            //character_sprite.AddComponent<Character>({});
            //character_sprite.AddComponent<Enemy>({});

            character_sprite.AddComponent<Position>({ battle.sprite_slot_positions[character.current_slot + 2] + Vector3(-18, 25, 0) }
            ); // offset by 2 for enemy slots, and offset the position
            character_sprite.AddComponent<Rotation>({});
            character_sprite.AddComponent<Sprite>({ FLX_STRING_NEW(R"(/images/battle ui/UI_BattleScreen_Question Mark.png)") });

            switch (character.character_id)
            {
            case 3:
                character_sprite.AddComponent<Scale>({ Vector3(2, 2, 0) });
                character_sprite.AddComponent<Animator>(
                  { FLX_STRING_NEW(R"(/images/spritesheets/Char_Enemy_01_Idle_Anim_Sheet.flxspritesheet)"),
                    FLX_STRING_NEW(R"(/images/spritesheets/Char_Enemy_01_Idle_Anim_Sheet.flxspritesheet)") }
                );
                break;
            case 4:
                character_sprite.AddComponent<Scale>({ Vector3(2, 2, 0) });
                character_sprite.AddComponent<Animator>(
                  { FLX_STRING_NEW(R"(/images/spritesheets/Char_Enemy_02_Idle_Anim_Sheet.flxspritesheet)"),
                    FLX_STRING_NEW(R"(/images/spritesheets/Char_Enemy_02_Idle_Anim_Sheet.flxspritesheet)") }
                );
                break;
            case 5:
                character_sprite.AddComponent<Scale>({ Vector3(2, 2, 0) });
                character_sprite.AddComponent<Animator>({ FLX_STRING_NEW(R"(/images/spritesheets/Char_Jack_Idle_Anim_Sheet.flxspritesheet)"),
                                           FLX_STRING_NEW(R"(/images/spritesheets/Char_Jack_Idle_Anim_Sheet.flxspritesheet)") }
                );
                break;
            }
            character_sprite.AddComponent<ZIndex>({ 21 + index });

            FlexECS::Entity character_healthbar = FlexECS::Scene::CreateEntity(character.name + " Healthbar"); // can always use GetEntityByName to find the entity
            character_healthbar.AddComponent<Healthbar>({});
            character_healthbar.AddComponent<Transform>({});
            character_healthbar.AddComponent<Position>({ battle.healthbar_slot_positions[character.current_slot + 2] });
            character_healthbar.AddComponent<Rotation>({});
            character_healthbar.AddComponent<Scale>({ Vector3(.1f, .1f, 0) });
            character_healthbar.GetComponent<Healthbar>()->original_position = character_healthbar.GetComponent<Position>()->position;
            character_healthbar.GetComponent<Healthbar>()->original_scale = character_healthbar.GetComponent<Scale>()->scale;
            character_healthbar.AddComponent<Sprite>({ FLX_STRING_NEW(R"(/images/battle ui/UI_BattleScreen_HealthBar_Green.png)") });
            character_healthbar.AddComponent<ZIndex>({ 21 + index });

            FlexECS::Entity damage_preview = FlexECS::Scene::CreateEntity(character.name + " DamagePreview"); // can always use GetEntityByName to find the entity
            damage_preview.AddComponent<Healthbar>({});
            damage_preview.AddComponent<Transform>({});
            damage_preview.AddComponent<Position>({ battle.healthbar_slot_positions[character.current_slot + 2] });
            damage_preview.AddComponent<Rotation>({});
            damage_preview.AddComponent<Scale>({ Vector3(.1f, .1f, 0) });
            damage_preview.GetComponent<Healthbar>()->original_position = damage_preview.GetComponent<Position>()->position;
            damage_preview.GetComponent<Healthbar>()->original_scale = damage_preview.GetComponent<Scale>()->scale;
            damage_preview.AddComponent<Sprite>({ FLX_STRING_NEW(R"(/images/battle ui/UI_BattleScreen_HealthBar_Rose.png)") });
            damage_preview.AddComponent<ZIndex>({ 21 + index + 1 });

            character_healthbar = FlexECS::Scene::CreateEntity(character.name + " Stats"); // can always use GetEntityByName to find the entity
            character_healthbar.AddComponent<Transform>({});
            character_healthbar.AddComponent<Position>({ battle.sprite_slot_positions[character.current_slot + 2] + Vector3(-70, -100, 0) });
            character_healthbar.AddComponent<Rotation>({});
            character_healthbar.AddComponent<Scale>({ Vector3(0.5f, 0.5f, 0) });
            character_healthbar.AddComponent<ZIndex>({ 21 + index });
            character_healthbar.AddComponent<Text>({
              FLX_STRING_NEW(R"(/fonts/Electrolize/Electrolize-Regular.ttf)"),
              FLX_STRING_NEW(R"(Lorem Ipsum)"),
              Vector3(1.0f, 1.0, 1.0f),
              { Renderer2DText::Alignment_Left, Renderer2DText::Alignment_Center },
              {                            600,                              320 }
            });

            FlexECS::Entity character_attack_buff = FlexECS::Scene::CreateEntity(character.name + " Attack_Buff"); // can always use GetEntityByName to find the entity
            character_attack_buff.AddComponent<Transform>({});
            character_attack_buff.AddComponent<Position>({ battle.healthbar_slot_positions[character.current_slot + 2] + Vector3(-110, -20, 0) });
            character_attack_buff.AddComponent<Rotation>({});
            character_attack_buff.AddComponent<Scale>({ Vector3(.05f, .05f, 0) });
            character_attack_buff.AddComponent<Sprite>({ FLX_STRING_NEW(R"(/images/battle ui/UI_BattleScreen_Attack_+1.png)") });
            character_attack_buff.AddComponent<ZIndex>({ 21 + index });

            FlexECS::Entity character_attack_debuff = FlexECS::Scene::CreateEntity(character.name + " Attack_Debuff"); // can always use GetEntityByName to find the entity
            character_attack_debuff.AddComponent<Transform>({});
            character_attack_debuff.AddComponent<Position>({ battle.healthbar_slot_positions[character.current_slot + 2] + Vector3(-70, -20, 0) });
            character_attack_debuff.AddComponent<Rotation>({});
            character_attack_debuff.AddComponent<Scale>({ Vector3(.05f, .05f, 0) });
            character_attack_debuff.AddComponent<Sprite>({ FLX_STRING_NEW(R"(/images/battle ui/UI_BattleScreen_Attack_-1.png)") });
            character_attack_debuff.AddComponent<ZIndex>({ 21 + index });

            FlexECS::Entity character_stun_debuff = FlexECS::Scene::CreateEntity(character.name + " Stun_Debuff"); // can always use GetEntityByName to find the entity
            character_stun_debuff.AddComponent<Transform>({});
            character_stun_debuff.AddComponent<Position>({ battle.healthbar_slot_positions[character.current_slot + 2] + Vector3(-30, -20, 0) });
            character_stun_debuff.AddComponent<Rotation>({});
            character_stun_debuff.AddComponent<Scale>({ Vector3(.05f, .05f, 0) });
            character_stun_debuff.AddComponent<Sprite>({ FLX_STRING_NEW(R"(/images/battle ui/UI_BattleScreen_Stun.png)") });
            character_stun_debuff.AddComponent<ZIndex>({ 21 + index });

            FlexECS::Entity character_shield_buff = FlexECS::Scene::CreateEntity(character.name + " Shield_Buff"); // can always use GetEntityByName to find the entity
            character_shield_buff.AddComponent<Transform>({});
            character_shield_buff.AddComponent<Position>({ battle.healthbar_slot_positions[character.current_slot + 2] + Vector3(10, -20, 0) });
            character_shield_buff.AddComponent<Rotation>({});
            character_shield_buff.AddComponent<Scale>({ Vector3(.05f, .05f, 0) });
            character_shield_buff.AddComponent<Sprite>({ FLX_STRING_NEW(R"(/images/battle ui/UI_BattleScreen_Def_+1.png)") });
            character_shield_buff.AddComponent<ZIndex>({ 21 + index });

            FlexECS::Entity character_protect_buff = FlexECS::Scene::CreateEntity(character.name + " Protect_Buff"); // can always use GetEntityByName to find the entity
            character_protect_buff.AddComponent<Transform>({});
            character_protect_buff.AddComponent<Position>({ battle.healthbar_slot_positions[character.current_slot + 2] + Vector3(50, -20, 0) });
            character_protect_buff.AddComponent<Rotation>({});
            character_protect_buff.AddComponent<Scale>({ Vector3(.05f, .05f, 0) });
            character_protect_buff.AddComponent<Sprite>({ FLX_STRING_NEW(R"(/images/battle ui/UI_BattleScreen_Heal_+1.png)") });
            character_protect_buff.AddComponent<ZIndex>({ 21 + index });

            index++;
            temp_index++;
            FlexECS::Scene::GetEntityByName("Speed slot " + std::to_string(temp_index)).GetComponent<Transform>()->is_active = true;
            FlexECS::Scene::GetEntityByName("Enemy Healthbar Slot " + std::to_string(index)).GetComponent<Transform>()->is_active = true;
        }

        int player_num = 0;
        int enemy_num = 0;
        // can't have empty drifter or enemy vector
        for (auto &character : battle.drifters_and_enemies)
        {
            battle.speed_bar.push_back(&character);
            if (character.character_id <= 2)
            {
                player_num++;
            }
            else
            {
                enemy_num++;
            }
        }
        FLX_ASSERT(player_num > 0, "Drifter slots cannot be empty.");
        FLX_ASSERT(enemy_num > 0, "Enemy slots cannot be empty.");

        //icon to show where character is ending up on the turn bar after using move
        battle.projected_character = FlexECS::Scene::CreateEntity("projected_char"); // can always use GetEntityByName to find the entity
        battle.projected_character.AddComponent<Transform>({});
        battle.projected_character.AddComponent<Position>({});
        battle.projected_character.AddComponent<Rotation>({});
        battle.projected_character.AddComponent<Sprite>({ FLX_STRING_NEW(R"(/images/battle ui/UI_BattleScreen_Question Mark.png)") });
        battle.projected_character.AddComponent<Scale>({ Vector3(0.5, 0.5, 0) });
        battle.projected_character.AddComponent<ZIndex>({ 21 + index });
        battle.projected_character.GetComponent<Transform>()->is_active = false;

        // Text that just says next for the projected character lol
        battle.projected_character_text = FlexECS::Scene::CreateEntity("projected_char_text"); 
        battle.projected_character_text.AddComponent<Transform>({});
        battle.projected_character_text.AddComponent<Position>({});
        battle.projected_character_text.AddComponent<Rotation>({});
        battle.projected_character_text.AddComponent<Scale>({ Vector3(0.5, 0.5, 0) });
        battle.projected_character_text.AddComponent<Text>({FLX_STRING_NEW(R"(/fonts/Electrolize/Electrolize-Regular.ttf)"),
                                                                 FLX_STRING_NEW(R"(NEXT)"),
                                                                 Vector3(1.0f, 1.0, 1.0f),
                                                                 { Renderer2DText::Alignment_Left, Renderer2DText::Alignment_Center },
                                                                 {                            600,                              320 }
                                                                 });
        battle.projected_character_text.AddComponent<ZIndex>({ 21 + index });
        battle.projected_character_text.GetComponent<Transform>()->is_active = false;

        if (battle.is_tutorial)
        {
            battle.is_tutorial_running = true;
            //set up tutorial text
            battle.tutorial_text = FlexECS::Scene::CreateEntity("tutorial_text"); // can always use GetEntityByName to find the entity
            battle.tutorial_text.AddComponent<Transform>({});
            battle.tutorial_text.AddComponent<Position>({ Vector3(550, 100, 0) });
            battle.tutorial_text.AddComponent<Rotation>({});
            battle.tutorial_text.AddComponent<Scale>({ Vector3(.5f, .5f, 0) });
            battle.tutorial_text.AddComponent<ZIndex>({ 21 + index });
            battle.tutorial_text.AddComponent<Text>({
              FLX_STRING_NEW(R"(/fonts/Electrolize/Electrolize-Regular.ttf)"),
              FLX_STRING_NEW(R"()"),
              Vector3(1.0f, 1.0, 1.0f),
              { Renderer2DText::Alignment_Left, Renderer2DText::Alignment_Center },
              {                            1000,                              320 }
            });
        }

        Update_Character_Status();
    }

    void Update_Speed_Bar()
    {
        //speed bar update
        std::sort(
      battle.speed_bar.begin(), battle.speed_bar.end(),
      [](const _Character* a, const _Character* b)
        {
            return a->current_speed < b->current_speed;
        }
        );

        // resolve the speed bar (just minus the speed by the value of the first character)
        int first_speed = battle.speed_bar[0]->current_speed;
        if (first_speed > 0)
            for (auto& character : battle.speed_bar) character->current_speed -= first_speed;

        // update the character id in the slot based on the speed bar order
        for (FlexECS::Entity& entity : FlexECS::Scene::GetActiveScene()->CachedQuery<SpeedBarSlot>())
        {
            auto& speed_bar_slot = *entity.GetComponent<SpeedBarSlot>();

            if (speed_bar_slot.slot_number <= battle.speed_bar.size())
                speed_bar_slot.character = battle.speed_bar[speed_bar_slot.slot_number - 1]->character_id;
            else
                speed_bar_slot.character = 0;
        }

        // upon each icon in the slot based on character id
        for (FlexECS::Entity& entity : FlexECS::Scene::GetActiveScene()->CachedQuery<Sprite, SpeedBarSlot>())
        {
            auto& sprite = *entity.GetComponent<Sprite>();
            auto& speed_bar_slot = *entity.GetComponent<SpeedBarSlot>();

            // sprite handles
            static FlexECS::Scene::StringIndex _empty =
                FLX_STRING_NEW(R"(/images/battle ui/Battle_UI_SpeedBar_AllyProfile_Empty.png)");
            static FlexECS::Scene::StringIndex _renko =
                FLX_STRING_NEW(R"(/images/battle ui/Battle_UI_SpeedBar_AllyProfile_Renko.png)");
            static FlexECS::Scene::StringIndex _grace =
                FLX_STRING_NEW(R"(/images/battle ui/Battle_UI_SpeedBar_AllyProfile_Grace.png)");
            static FlexECS::Scene::StringIndex _enemy1 =
                FLX_STRING_NEW(R"(/images/battle ui/Battle_UI_SpeedBar_EnemyProfile_En1.png)");
            static FlexECS::Scene::StringIndex _enemy2 =
                FLX_STRING_NEW(R"(/images/battle ui/Battle_UI_SpeedBar_EnemyProfile_En2.png)");
            static FlexECS::Scene::StringIndex _jack =
                FLX_STRING_NEW(R"(/images/battle ui/Battle_UI_SpeedBar_EnemyProfile_Jack.png)");

            // get the character in the slot
            switch (speed_bar_slot.character)
            {
            case 0:
                sprite.sprite_handle = _empty;
                break;
            case 1:
                sprite.sprite_handle = _renko;
                break;
            case 2:
                sprite.sprite_handle = _grace;
                break;
            case 3:
                sprite.sprite_handle = _enemy1;
                break;
            case 4:
                sprite.sprite_handle = _enemy2;
                break;
            case 5:
                sprite.sprite_handle = _jack;
                break;
            }
        }

        /*
        //speed bar delay
        battle.disable_input_timer += 1.0f;
        */
    }

    void Update_Character_Status()
    {
        // update the healthbar display
        // loop through each healthbar and update the scale based on the current health
        // there is the healthbarslot, the actual healthbar entity, and the character entity that are all needed
        for (auto& character : battle.drifters_and_enemies)
        {

            auto entity = FlexECS::Scene::GetEntityByName(character.name + " Healthbar");

            // guard
            if (!entity || !entity.HasComponent<Scale>() || !entity.HasComponent<Healthbar>()) continue;

            auto* scale = entity.GetComponent<Scale>();
            auto* healthbar = entity.GetComponent<Healthbar>();
            auto* position = entity.GetComponent<Position>();

            // Calculate the health percentage and new scale.
            float health_percentage = static_cast<float>(character.current_health) / static_cast<float>(character.health);
            // Update Scale
            scale->scale.x = healthbar->original_scale.x * health_percentage;

            // Update Position
            position->position.x = healthbar->original_position.x - static_cast<float>((healthbar->pixelLength / 2) * (1.0 - health_percentage));

            entity = FlexECS::Scene::GetEntityByName(character.name + " Stats");

            // guard
            if (!entity || !entity.HasComponent<Text>()) continue;

            // get the character's current health
            std::string stats = "HP: " + std::to_string(character.current_health) + " / " + std::to_string(character.health) + " , " + "SPD: " + std::to_string(character.current_speed);
            entity.GetComponent<Text>()->text = FLX_STRING_NEW(stats);


            entity = FlexECS::Scene::GetEntityByName(character.name + " Attack_Buff");

            // guard
            if (!entity) continue;

            // get the character's current health
            if (character.attack_buff_duration > 0)
                entity.GetComponent<Transform>()->is_active = true;
            else entity.GetComponent<Transform>()->is_active = false;


            entity = FlexECS::Scene::GetEntityByName(character.name + " Attack_Debuff");

            // guard
            if (!entity) continue;

            // get the character's current health
            if (character.attack_debuff_duration > 0)
                entity.GetComponent<Transform>()->is_active = true;
            else entity.GetComponent<Transform>()->is_active = false;


            entity = FlexECS::Scene::GetEntityByName(character.name + " Stun_Debuff");

            // guard
            if (!entity) continue;

            // get the character's current health
            if (character.stun_debuff_duration > 0)
                entity.GetComponent<Transform>()->is_active = true;
            else entity.GetComponent<Transform>()->is_active = false;


            entity = FlexECS::Scene::GetEntityByName(character.name + " Shield_Buff");

            // guard
            if (!entity) continue;

            // get the character's current health
            if (character.shield_buff_duration > 0)
                entity.GetComponent<Transform>()->is_active = true;
            else entity.GetComponent<Transform>()->is_active = false;


            entity = FlexECS::Scene::GetEntityByName(character.name + " Protect_Buff");

            // guard
            if (!entity) continue;

            // get the character's current health
            if (character.protect_buff_duration > 0)
                entity.GetComponent<Transform>()->is_active = true;
            else entity.GetComponent<Transform>()->is_active = false;
        }

    }

    void Update_Damage_And_Targetting_Previews()
    {
      //Update damage preview displays
      //As well as speed bar targeting icon
      //Turn off all previews is_active, then turn back on
      for (auto character : battle.drifters_and_enemies)
      {
        if (character.character_id <= 2) continue;

        auto entity = FlexECS::Scene::GetEntityByName(character.name + " DamagePreview");
        entity.GetComponent<Transform>()->is_active = false;
      }
      for (FlexECS::Entity& entity : FlexECS::Scene::GetActiveScene()->CachedQuery<Sprite, SpeedBarSlotTarget>())
      {
        entity.GetComponent<Transform>()->is_active = false;
      }

      //Find which enemies are targetted, turn on damage previews
      if (battle.current_move && battle.is_player_turn)
      {
        std::vector<_Character> targets;
        for (int i = 0; i < battle.current_move->effect.size(); i++)
        {
          if (battle.current_move->target[i] == "ALL_ENEMIES")
          {
            for (auto character : battle.drifters_and_enemies)
            {
              if (character.is_alive && character.character_id > 2)
              {
                targets.push_back(character);
              }
            }
          }
          else if (battle.current_move->target[i] == "ADJACENT_ENEMIES")
          {
            for (auto character : battle.drifters_and_enemies)
            {
              if (character.character_id <= 2) continue;
              if (character.is_alive &&
                (character.current_slot == battle.target_num - 1 || character.current_slot == battle.target_num ||
                  character.current_slot == battle.target_num + 1))
              {
                targets.push_back(character);
              }
            }
            std::cout << "List of adjacent enemies: \n";
            for (auto target : targets)
            {
              std::cout << target.name << "\n";
            }
          }
          else if (battle.current_move->target[i] == "SINGLE_ENEMY")
          {
            for (auto character : battle.drifters_and_enemies)
            {
              if (character.is_alive && character.current_slot == battle.target_num && character.character_id > 2)
              {
                targets.push_back(character);
              }
            }
          }

          //Draw damage preview bar
          for (auto target : targets)
          {
            auto entity = FlexECS::Scene::GetEntityByName(target.name + " DamagePreview");
            if (!entity && !entity.HasComponent<Scale>() && !entity.HasComponent<Healthbar>()) continue;

            if (target.shield_buff_duration > 0) continue;

            entity.GetComponent<Transform>()->is_active = true;

            auto* scale = entity.GetComponent<Scale>();
            auto* healthbar = entity.GetComponent<Healthbar>();
            auto* position = entity.GetComponent<Position>();

            float current_health_percentage = static_cast<float>(target.current_health) / static_cast<float>(target.health);
            float right_edge_pos = (healthbar->original_position.x - healthbar->pixelLength / 2.f * (1.0f - current_health_percentage))
              + (healthbar->pixelLength / 2.f * (current_health_percentage));

            float damage_taken = 0;
            if (battle.current_move->effect[i] == "Damage")
            {
              damage_taken = static_cast<float>(battle.current_move->value[i]);
            }
            if (battle.current_character->attack_buff_duration > 0)
            {
              damage_taken += damage_taken / 2;
            }
            if (battle.current_character->attack_debuff_duration < 0)
            {
              damage_taken -= damage_taken / 2;
            }

            float percentage_damage_taken = static_cast<float>(damage_taken) / static_cast<float>(target.health);

            scale->scale.x = healthbar->original_scale.x * percentage_damage_taken;
            position->position.x = right_edge_pos - (healthbar->pixelLength / 2 * percentage_damage_taken);
          }

          
          //Draw Targetting icon over targetted enemy in speed bar
          for (FlexECS::Entity& entity : FlexECS::Scene::GetActiveScene()->CachedQuery<Sprite, SpeedBarSlotTarget>())
          {
            int slot_number = entity.GetComponent<SpeedBarSlotTarget>()->slot_number;

            int size = static_cast<int>(battle.speed_bar.size());

            if (slot_number > size)
            {
              entity.GetComponent<Transform>()->is_active = false;
              continue;
            }

            //check if the character in the slot is being targetted.
            _Character* character = battle.speed_bar[slot_number - 1];
            for (_Character target : targets)
            {
              if (target.name == character->name)
              {
                entity.GetComponent<Transform>()->is_active = true;
              }
            }
          }

          targets.clear();
        }

      }
    }

    static float Lerp(float a, float b, float t)
    {
        return a + t * (b - a);
    }

    void PlaySpeedbarAnimation()
    {
        constexpr float duration = 2.f; // Duration for each phase
        constexpr float max_arc_height = -200.f;

        static float time_played = 0.f;
        static Vector3 dest[7];
        static bool is_init = false;

        if (!is_init)
        {
            // Set the initial position of the element to move
            dest[0] = battle.speed_slot_position[battle.curr_char_pos_after_taking_turn].GetComponent<Position>()->position;

            // Cache lerp values for all inbetween elements
            for (int i{ 1 }; i < battle.speed_slot_position.size(); ++i)
            {
                if (i == battle.curr_char_pos_after_taking_turn + 1)
                    break;

                dest[i] = battle.speed_slot_position[i - 1].GetComponent<Position>()->position;
            }

            is_init = true;
        }

        // Lerp to the supposed position
        if (time_played < duration)
        {
            float t = time_played / duration;
            t = std::clamp(t, 0.f, 1.f);

            float arc_t = 1.f - (2.f * t - 1.f) * (2.f * t - 1.f); // Parabolic arc

            battle.speed_slot_position[0].GetComponent<Position>()->position = Vector3(Lerp(battle.original_speed_slot_position[0].x, dest[0].x, t),
                                                                                       Lerp(battle.original_speed_slot_position[0].y, dest[0].y, t) + max_arc_height * arc_t,
                                                                                       Lerp(battle.original_speed_slot_position[0].z, dest[0].z, t));

            // Lerp the rest of the icons
            for (int i{ 1 }; i < battle.speed_slot_position.size(); ++i)
            {
                if (i == battle.curr_char_pos_after_taking_turn + 1)
                {
                    break;
                }

                battle.speed_slot_position[i].GetComponent<Position>()->position = Vector3(Lerp(battle.original_speed_slot_position[i].x, dest[i].x, t),
                                                                                           Lerp(battle.original_speed_slot_position[i].y, dest[i].y, t),
                                                                                           Lerp(battle.original_speed_slot_position[i].z, dest[i].z, t));
            }

            time_played += Application::GetCurrentWindow()->GetFramerateController().GetDeltaTime();
            return;
        }

        // Ensure final position is set
        for (int i{ 0 }; i < battle.speed_slot_position.size(); ++i)
        {
            if (i == battle.curr_char_pos_after_taking_turn + 1)
            {
                break;
            }

            battle.speed_slot_position[i].GetComponent<Position>()->position = dest[i];
        }

        // Reset for next animation
        time_played = 0.f;

        battle.speedbar_animating = false;
        battle.end_of_turn = true;
        is_init = false;
    }

    void Start_Of_Game()
    {
        //CameraManager::SetMainGameCameraID(FlexECS::Scene::GetEntityByName("Camera"));

        File& file = File::Open(Path::current("assets/saves/battlescene_v7.flxscene"));
        FlexECS::Scene::SetActiveScene(FlexECS::Scene::Load(file));

        #pragma region Load _Battle Data
        battle.speed_slot_position[0] = FlexECS::Scene::GetEntityByName("Speed slot 1");
        battle.speed_slot_position[1] = FlexECS::Scene::GetEntityByName("Speed slot 2");
        battle.speed_slot_position[2] = FlexECS::Scene::GetEntityByName("Speed slot 3");
        battle.speed_slot_position[3] = FlexECS::Scene::GetEntityByName("Speed slot 4");
        battle.speed_slot_position[4] = FlexECS::Scene::GetEntityByName("Speed slot 5");
        battle.speed_slot_position[5] = FlexECS::Scene::GetEntityByName("Speed slot 6");
        battle.speed_slot_position[6] = FlexECS::Scene::GetEntityByName("Speed slot 7");

        battle.speed_slot_position[0].GetComponent<Transform>()->is_active = false;
        battle.speed_slot_position[1].GetComponent<Transform>()->is_active = false;
        battle.speed_slot_position[2].GetComponent<Transform>()->is_active = false;
        battle.speed_slot_position[3].GetComponent<Transform>()->is_active = false;
        battle.speed_slot_position[4].GetComponent<Transform>()->is_active = false;
        battle.speed_slot_position[5].GetComponent<Transform>()->is_active = false;
        battle.speed_slot_position[6].GetComponent<Transform>()->is_active = false;

        battle.original_speed_slot_position[0] = battle.speed_slot_position[0].GetComponent<Position>()->position;
        battle.original_speed_slot_position[1] = battle.speed_slot_position[1].GetComponent<Position>()->position;
        battle.original_speed_slot_position[2] = battle.speed_slot_position[2].GetComponent<Position>()->position;
        battle.original_speed_slot_position[3] = battle.speed_slot_position[3].GetComponent<Position>()->position;
        battle.original_speed_slot_position[4] = battle.speed_slot_position[4].GetComponent<Position>()->position;
        battle.original_speed_slot_position[5] = battle.speed_slot_position[5].GetComponent<Position>()->position;
        battle.original_speed_slot_position[6] = battle.speed_slot_position[6].GetComponent<Position>()->position;

        FlexECS::Scene::GetEntityByName("Drifter Healthbar Slot 1").GetComponent<Transform>()->is_active = false;
        FlexECS::Scene::GetEntityByName("Drifter Healthbar Slot 2").GetComponent<Transform>()->is_active = false;
        FlexECS::Scene::GetEntityByName("Enemy Healthbar Slot 1").GetComponent<Transform>()->is_active = false;
        FlexECS::Scene::GetEntityByName("Enemy Healthbar Slot 2").GetComponent<Transform>()->is_active = false;
        FlexECS::Scene::GetEntityByName("Enemy Healthbar Slot 3").GetComponent<Transform>()->is_active = false;
        FlexECS::Scene::GetEntityByName("Enemy Healthbar Slot 4").GetComponent<Transform>()->is_active = false;
        FlexECS::Scene::GetEntityByName("Enemy Healthbar Slot 5").GetComponent<Transform>()->is_active = false;

        // load the battle
        if (battle.is_tutorial)
        Internal_ParseBattle(R"(/data/tutorial.flxbattle)");
        else Internal_ParseBattle(R"(/data/debug.flxbattle)");

        for (FlexECS::Entity entity : FlexECS::Scene::GetActiveScene()->CachedQuery<Transform, MoveUI>())
            entity.GetComponent<Transform>()->is_active = false;
        FLX_STRING_GET(FlexECS::Scene::GetEntityByName("Move 1 Text").GetComponent<Text>()->text) =
            "";
        FLX_STRING_GET(FlexECS::Scene::GetEntityByName("Move 2 Text").GetComponent<Text>()->text) =
            "";
        FLX_STRING_GET(FlexECS::Scene::GetEntityByName("Move 3 Text").GetComponent<Text>()->text) =
            "";
        FLX_STRING_GET(FlexECS::Scene::GetEntityByName("Move Description Text").GetComponent<Text>()->text) =
            "";

        //start function cycle
        battle.start_of_turn = true;
        battle.move_select = false;
        battle.move_resolution = false;
        battle.end_of_turn = false;

        battle.change_phase = true;

        Log::Debug("Start Game");
    }

    void Start_Of_Turn()
    {
        //one-time call upon changing phase
        if (battle.change_phase)
        {
            Log::Debug("Start Turn");
            battle.change_phase = false;

            // Resets to original position in case any animation happened to move the speedbar
            for (int i{}; i < battle.speed_slot_position.size(); ++i)
            {
              battle.speed_slot_position[i].GetComponent<Position>()->position = battle.original_speed_slot_position[i];
            }

            Update_Speed_Bar();

            //reset info
            battle.current_character = battle.speed_bar.front();
            battle.current_move = nullptr;
            battle.initial_target = nullptr;
            battle.move_num = 0;
            battle.target_num = 0;

            FLX_ASSERT(battle.current_character != nullptr, "Current character is null.");
            FLX_ASSERT(battle.current_character->is_alive, "Current character is dead.");

            battle.is_player_turn = (battle.current_character->character_id <= 2);

            //play start of turn sounds
            if (battle.is_player_turn)
            {// Plays sound if swap from enemy phase to player phase
                std::string audio_to_play = "/audio/" + battle.current_character->name + " start.mp3";
                Log::Debug(audio_to_play);
                FlexECS::Scene::GetEntityByName("Play SFX").GetComponent<Audio>()->audio_file = FLX_STRING_NEW(audio_to_play);
                FlexECS::Scene::GetEntityByName("Play SFX").GetComponent<Audio>()->should_play = true;
            }

            //reset position
            if (battle.previous_character != nullptr) {
                Vector3 original_position = (battle.previous_character->character_id <= 2) ?
                    battle.sprite_slot_positions[battle.previous_character->current_slot] :
                    battle.sprite_slot_positions[battle.previous_character->current_slot + 2];
                FlexECS::Scene::GetEntityByName(battle.previous_character->name).GetComponent<Position>()->position = original_position;
            }
        }

        //tutorial only
        if (battle.is_tutorial_running)
        {
            for (int key = GLFW_KEY_SPACE; key < GLFW_KEY_LAST; key++)
            {
                if (Input::GetKeyDown(key))
                {
                    battle.tutorial_info++;
                }
            }
        }
        if (battle.is_tutorial && battle.tutorial_info < 1)
        {
            return;
        }

        battle.change_phase = true;
        battle.start_of_turn = false;
        battle.move_select = true;
        battle.move_resolution = false;
        battle.end_of_turn = false;
    }

    void Move_Select()
    {
        //one-time call upon changing phase
        if (battle.change_phase)
        {
            Log::Debug("Move Select");
            battle.change_phase = false;

            //skip turn if stunned, go straight to end of turn resolution
            if (battle.current_character->stun_debuff_duration > 0)
            {
                battle.current_character->stun_debuff_duration -= 1;

                if (battle.current_character->attack_buff_duration > 0)
                    battle.current_character->attack_buff_duration -= 1;

                if (battle.current_character->attack_debuff_duration > 0)
                    battle.current_character->attack_debuff_duration -= 1;

                if (battle.current_character->shield_buff_duration > 0)
                    battle.current_character->shield_buff_duration -= 1;

                if (battle.current_character->protect_buff_duration > 0)
                    battle.current_character->protect_buff_duration -= 1;

                battle.current_character->current_speed += battle.current_character->speed + 10;

                Update_Character_Status();

                battle.start_of_turn = false;
                battle.move_select = false;
                battle.move_resolution = false;
                battle.end_of_turn = true;

                battle.change_phase = true;
                return;
            }
            else
            {
                //continue with move selection, default selects move and target
                if (battle.is_player_turn)
                {
                    //set move ui to true
                    for (FlexECS::Entity entity : FlexECS::Scene::GetActiveScene()->CachedQuery<Transform, MoveUI>())
                        entity.GetComponent<Transform>()->is_active = true;

                    //default selects move 1
                    battle.move_num = 1;
                    battle.current_move = &battle.current_character->move_one;

                    //default selects move target
                    for (auto &character : battle.drifters_and_enemies)
                    {
                        if (battle.current_move->target[0] == "ALL_ALLIES" || battle.current_move->target[0] == "NEXT_ALLY" || battle.current_move->target[0] == "SINGLE_ALLY" || battle.current_move->target[0] == "SELF")
                        {
                            if (character.is_alive && character.character_id <= 2)
                            {
                                battle.initial_target = &character;
                                battle.target_num = character.current_slot;
                                break;
                            }
                        }
                        else
                        {
                            if (character.is_alive && character.character_id > 2)
                            {
                                battle.initial_target = &character;
                                battle.target_num = character.current_slot;
                                break;
                            }
                        }
                    }
                }//player default selects move and target
                else //enemy default selects move and target
                {
                    //default select move 1-3
                    battle.move_num = Range<int>(1, 3).Get();
                    switch (battle.move_num)
                    {
                    case 1:
                        battle.current_move = &battle.current_character->move_one;
                        break;
                    case 2:
                        battle.current_move = &battle.current_character->move_two;
                        break;
                    case 3:
                        battle.current_move = &battle.current_character->move_three;
                        break;
                    }

                    //default selects move target
                    while (battle.initial_target == nullptr || !battle.initial_target->is_alive)
                    {
                        if (battle.current_move->target[0] == "ALL_ALLIES" || battle.current_move->target[0] == "NEXT_ALLY" || battle.current_move->target[0] == "SINGLE_ALLY" || battle.current_move->target[0] == "SELF")
                        {
                            battle.target_num = Range<int>(0, 4).Get();
                            for (auto &character : battle.drifters_and_enemies)
                            {
                                if (character.is_alive && character.current_slot == battle.target_num && character.character_id > 2)
                                {
                                    battle.initial_target = &character;
                                    break;
                                }
                            }
                        }
                        else
                        {
                            battle.target_num = Range<int>(0, 1).Get();
                            for (auto &character : battle.drifters_and_enemies)
                            {
                                if (character.is_alive && character.current_slot == battle.target_num && character.character_id <= 2)
                                {
                                    battle.initial_target = &character;
                                    break;
                                }
                            }
                        }
                    }
                }
            }
        }

        //enable move changes if player turn
        if (battle.is_player_turn)
        {
            //swap moves
            if (Input::GetKeyDown(GLFW_KEY_W))
            {
                battle.move_num--;
                if (battle.move_num < 1)
                {
                    battle.move_num = 3;
                }

                switch (battle.move_num)
                {
                case 1:
                    battle.current_move = &battle.current_character->move_one;
                    break;
                case 2:
                    battle.current_move = &battle.current_character->move_two;
                    break;
                case 3:
                    battle.current_move = &battle.current_character->move_three;
                    break;
                }

                for (auto &character : battle.drifters_and_enemies)
                {
                    if (battle.current_move->target[0] == "ALL_ALLIES" || battle.current_move->target[0] == "NEXT_ALLY" || battle.current_move->target[0] == "SINGLE_ALLY" || battle.current_move->target[0] == "SELF")
                    {
                        if (character.is_alive && character.character_id <= 2)
                        {
                            battle.initial_target = &character;
                            battle.target_num = character.current_slot;
                            break;
                        }
                    }
                    else
                    {
                        if (character.is_alive && character.character_id > 2)
                        {
                            battle.initial_target = &character;
                            battle.target_num = character.current_slot;
                            break;
                        }
                    }
                }

            }
            else if (Input::GetKeyDown(GLFW_KEY_S))
            {
                battle.move_num++;
                if (battle.move_num > 3)
                {
                    battle.move_num = 1;
                }

                switch (battle.move_num)
                {
                case 1:
                    battle.current_move = &battle.current_character->move_one;
                    break;
                case 2:
                    battle.current_move = &battle.current_character->move_two;
                    break;
                case 3:
                    battle.current_move = &battle.current_character->move_three;
                    break;
                }

                for (auto &character : battle.drifters_and_enemies)
                {
                    if (battle.current_move->target[0] == "ALL_ALLIES" || battle.current_move->target[0] == "NEXT_ALLY" || battle.current_move->target[0] == "SINGLE_ALLY" || battle.current_move->target[0] == "SELF")
                    {
                        if (character.is_alive && character.character_id <= 2)
                        {
                            battle.initial_target = &character;
                            battle.target_num = character.current_slot;
                            break;
                        }
                    }
                    else
                    {
                        if (character.is_alive && character.character_id > 2)
                        {
                            battle.initial_target = &character;
                            battle.target_num = character.current_slot;
                            break;
                        }
                    }
                }
            }

            //swap targets
            if (Input::GetKeyDown(GLFW_KEY_A))
            {
                battle.initial_target = nullptr;
                while (battle.initial_target == nullptr || !battle.initial_target->is_alive)
                {
                    battle.target_num--;
                    for (auto &character : battle.drifters_and_enemies)
                    {
                        if (battle.current_move->target[0] == "ALL_ALLIES" || battle.current_move->target[0] == "NEXT_ALLY" || battle.current_move->target[0] == "SINGLE_ALLY" || battle.current_move->target[0] == "SELF")
                        {
                            if (battle.target_num < 0)
                            {
                                battle.target_num = 1;
                            }

                            if (character.is_alive && character.current_slot == battle.target_num && character.character_id <= 2)
                            {
                                battle.initial_target = &character;
                                break;
                            }
                        }
                        else
                        {
                            if (battle.target_num < 0)
                            {
                                battle.target_num = 4;
                            }

                            if (character.is_alive && character.current_slot == battle.target_num && character.character_id > 2)
                            {
                                battle.initial_target = &character;
                                break;
                            }
                        }
                    }
                }
            }
            else if (Input::GetKeyDown(GLFW_KEY_D))
            {
                battle.initial_target = nullptr;
                while (battle.initial_target == nullptr || !battle.initial_target->is_alive)
                {
                    battle.target_num++;
                    for (auto &character : battle.drifters_and_enemies)
                    {
                        if (battle.current_move->target[0] == "ALL_ALLIES" || battle.current_move->target[0] == "NEXT_ALLY" || battle.current_move->target[0] == "SINGLE_ALLY" || battle.current_move->target[0] == "SELF")
                        {
                            if (battle.target_num > 1)
                            {
                                battle.target_num = 0;
                            }

                            if (character.is_alive && character.current_slot == battle.target_num && character.character_id <= 2)
                            {
                                battle.initial_target = &character;
                                break;
                            }
                        }
                        else
                        {
                            if (battle.target_num > 4)
                            {
                                battle.target_num = 0;
                            }

                            if (character.is_alive && character.current_slot == battle.target_num && character.character_id > 2)
                            {
                                battle.initial_target = &character;
                                break;
                            }
                        }
                    }
                }
            }

            //button sprite
            FLX_STRING_GET(FlexECS::Scene::GetEntityByName("Move 1").GetComponent<Sprite>()->sprite_handle) =
                (battle.move_num == 1) ? ("/images/battle ui/Battle_UI_Skill_Selected.png")
                : ("/images/battle ui/Battle_UI_Skill_Unselected.png");
            FLX_STRING_GET(FlexECS::Scene::GetEntityByName("Move 2").GetComponent<Sprite>()->sprite_handle) =
                (battle.move_num == 2) ? ("/images/battle ui/Battle_UI_Skill_Selected.png")
                : ("/images/battle ui/Battle_UI_Skill_Unselected.png");
            FLX_STRING_GET(FlexECS::Scene::GetEntityByName("Move 3").GetComponent<Sprite>()->sprite_handle) =
                (battle.move_num == 3) ? ("/images/battle ui/Battle_UI_Skill_Selected.png")
                : ("/images/battle ui/Battle_UI_Skill_Unselected.png");

            //button text
            FLX_STRING_GET(FlexECS::Scene::GetEntityByName("Move 1 Text").GetComponent<Text>()->text) =
                battle.current_character->move_one.name;
            FLX_STRING_GET(FlexECS::Scene::GetEntityByName("Move 2 Text").GetComponent<Text>()->text) =
                battle.current_character->move_two.name;
            FLX_STRING_GET(FlexECS::Scene::GetEntityByName("Move 3 Text").GetComponent<Text>()->text) =
                battle.current_character->move_three.name;
            FLX_STRING_GET(FlexECS::Scene::GetEntityByName("Move Description Text").GetComponent<Text>()->text) =
                battle.current_move->description;

            //target UI
            for (FlexECS::Entity& entity : FlexECS::Scene::GetActiveScene()->CachedQuery<Transform, CharacterSlot>())
            {
                auto& transform = *entity.GetComponent<Transform>();
                auto& character_slot = *entity.GetComponent<CharacterSlot>();

                // +2 to offset the slot number to the enemy slots
                // only target slots that have a character in them
                if (battle.initial_target != nullptr && battle.current_move != nullptr)
                {
                    if (battle.current_move->target[0] == "ALL_ALLIES" || battle.current_move->target[0] == "NEXT_ALLY" || battle.current_move->target[0] == "SINGLE_ALLY" || battle.current_move->target[0] == "SELF")
                    {
                        transform.is_active = (character_slot.slot_number == (battle.target_num + 1));
                    }
                    else transform.is_active = (character_slot.slot_number == (battle.target_num + 3));
                }
                else
                    transform.is_active = false;
            }

            //projected character UI
            int projected_speed = battle.current_character->speed + battle.current_move->speed;
            int slot_number = -1; //will always be bigger than first element (itself), account for +1 for slot 0.
            if (projected_speed > 0)
            {
                battle.projected_character.GetComponent<Transform>()->is_active = true;
                battle.projected_character_text.GetComponent<Transform>()->is_active = true;
                for (auto character : battle.speed_bar)
                {
                    if (projected_speed < character->current_speed)
                    {
                        //if smaller than slot 1, -1 + 1 = 0 (always bigger than slot 0, aka itself, it will be displayed on slot 0 + offset to the right, between slot 0 and slot 1
                        break;
                    }
                    else
                    {
                        slot_number++;
                    }
                }

                battle.curr_char_pos_after_taking_turn = slot_number; // might need to -1
                bool checkFirst = true; //grabs current character's icon, slot 0
                for (FlexECS::Entity& entity : FlexECS::Scene::GetActiveScene()->CachedQuery<Sprite, SpeedBarSlot>())
                {
                    if (checkFirst)
                    {
                        battle.projected_character.GetComponent<Sprite>()->sprite_handle = entity.GetComponent<Sprite>()->sprite_handle;
                        checkFirst = false;
                    }
                    if (slot_number == 0)
                    {
                        battle.projected_character.GetComponent<Position>()->position = entity.GetComponent<Position>()->position + Vector3{ 65, -65, 0 };
                        battle.projected_character_text.GetComponent<Position>()->position = battle.projected_character.GetComponent<Position>()->position + Vector3{ -30, -75, 0 };
                        break;
                    }
                    else
                    {
                        slot_number--; //counts backwards to the slot it's supposed to be
                    }
                }
            }

            //tutorial only
            if (battle.is_tutorial_running)
            {
                for (int key = GLFW_KEY_SPACE; key < GLFW_KEY_LAST; key++)
                {
                    if (key == GLFW_KEY_W || key == GLFW_KEY_A || key == GLFW_KEY_S || key == GLFW_KEY_D)
                        continue;
                        if (Input::GetKeyDown(key))
                        {
                            battle.tutorial_info++;
                        }
                }
            }
            if (battle.is_tutorial && battle.tutorial_info < 4)
            {
                return;
            }
        }

        //confirm the use of move for AI or player
        if (!battle.is_player_turn || battle.is_player_turn && Input::GetKeyDown(GLFW_KEY_SPACE) && battle.initial_target != nullptr)
        {
            if (battle.current_character->attack_buff_duration > 0)
                battle.current_character->attack_buff_duration -= 1;

            if (battle.current_character->attack_debuff_duration > 0)
                battle.current_character->attack_debuff_duration -= 1;

            if (battle.current_character->shield_buff_duration > 0)
                battle.current_character->shield_buff_duration -= 1;

            if (battle.current_character->protect_buff_duration > 0)
                battle.current_character->protect_buff_duration -= 1;

            Update_Character_Status();

            battle.start_of_turn = false;
            battle.move_select = false;
            battle.move_resolution = true;
            battle.end_of_turn = false;

            battle.change_phase = true;
        }
        
    }

    void Move_Resolution()
    {
        if (battle.change_phase)
        {
            Log::Debug("Move Resolution");
            battle.change_phase = false;

            if (battle.is_player_turn) //disable move selection UI + resolve all move effects + play attack animation
            {
                //disable move UI
                for (FlexECS::Entity &entity : FlexECS::Scene::GetActiveScene()->CachedQuery<Transform, MoveUI>())
                    entity.GetComponent<Transform>()->is_active = false;
                //disable target UI
                for (FlexECS::Entity &entity : FlexECS::Scene::GetActiveScene()->CachedQuery<Transform, CharacterSlot>())
                    entity.GetComponent<Transform>()->is_active = false;
                //disable move text
                FLX_STRING_GET(FlexECS::Scene::GetEntityByName("Move 1 Text").GetComponent<Text>()->text) = "";
                FLX_STRING_GET(FlexECS::Scene::GetEntityByName("Move 2 Text").GetComponent<Text>()->text) = "";
                FLX_STRING_GET(FlexECS::Scene::GetEntityByName("Move 3 Text").GetComponent<Text>()->text) = "";
                FLX_STRING_GET(FlexECS::Scene::GetEntityByName("Move Description Text").GetComponent<Text>()->text) = "";

                //disable projected character icon
                battle.projected_character.GetComponent<Transform>()->is_active = false;
                battle.projected_character_text.GetComponent<Transform>()->is_active = false;

                //Turn off damage and targetting previews
                for (auto character : battle.drifters_and_enemies)
                {
                    if (character.character_id <= 2) continue;

                    auto entity = FlexECS::Scene::GetEntityByName(character.name + " DamagePreview");
                    entity.GetComponent<Transform>()->is_active = false;
                }
                for (FlexECS::Entity& entity : FlexECS::Scene::GetActiveScene()->CachedQuery<Sprite, SpeedBarSlotTarget>())
                {
                    entity.GetComponent<Transform>()->is_active = false;
                }

                // apply the move
                std::vector<_Character*> targets;
                for (int i = 0; i < battle.current_move->effect.size(); i++) {
                    if (battle.current_move->target[i] == "ALL_ENEMIES")
                    {
                        for (auto& character : battle.drifters_and_enemies)
                        {
                            if (character.is_alive && character.character_id > 2)
                            {
                                targets.push_back(&character);
                            }
                        }
                    }
                    else if (battle.current_move->target[i] == "ADJACENT_ENEMIES")
                    {
                        for (auto& character : battle.drifters_and_enemies)
                        {
                            if (character.is_alive && (character.current_slot == battle.target_num - 1 && character.character_id > 2 ||
                                character.current_slot == battle.target_num && character.character_id > 2 || character.current_slot == battle.target_num + 1 && character.character_id > 2))
                            {
                                targets.push_back(&character);
                            }
                        }
                    }
                    else if (battle.current_move->target[i] == "NEXT_ENEMY")
                    {
                        for (auto& character : battle.drifters_and_enemies)
                        {
                            if (character.is_alive && character.character_id > 2)
                            {
                                targets.push_back(&character);
                                break;
                            }
                        }
                    }
                    else if (battle.current_move->target[i] == "SINGLE_ENEMY")
                    {
                        for (auto& character : battle.drifters_and_enemies)
                        {
                            if (character.is_alive && character.current_slot == battle.target_num && character.character_id > 2)
                            {
                                targets.push_back(&character);
                            }
                        }
                    }
                    else if (battle.current_move->target[i] == "ALL_ALLIES")
                    {
                        for (auto& character : battle.drifters_and_enemies)
                        {
                            if (character.is_alive && character.character_id <= 2)
                            {
                                targets.push_back(&character);
                            }
                        }
                    }
                    else if (battle.current_move->target[i] == "NEXT_ALLY")
                    {
                        for (auto& character : battle.drifters_and_enemies)
                        {
                            if (character.is_alive && character.character_id <= 2 && character.character_id != battle.current_character->character_id)
                            {
                                targets.push_back(&character);
                                break;
                            }
                        }
                    }
                    else if (battle.current_move->target[i] == "SINGLE_ALLY")
                    {
                        if (battle.current_move->target[0] == "ALL_ALLIES" || battle.current_move->target[0] == "NEXT_ALLY" || battle.current_move->target[0] == "SINGLE_ALLY" || battle.current_move->target[0] == "SELF") //fizzles if not targeting ally
                        {
                            for (auto& character : battle.drifters_and_enemies)
                            {
                                if (character.is_alive && character.current_slot == battle.target_num && character.character_id <= 2)
                                {
                                    targets.push_back(&character);
                                }
                            }
                        }
                        //else targets.push_back(*(battle.current_character)); //defaults to targeting self
                    }
                    else if (battle.current_move->target[i] == "ALL")
                    {
                        for (auto& character : battle.drifters_and_enemies)
                        {
                            if (character.is_alive)
                                targets.push_back(&character);
                        }
                    }
                    else if (battle.current_move->target[i] == "SELF")
                    {
                        targets.push_back(battle.current_character);
                    }

                    if (battle.current_move->effect[i] == "Damage")
                    {
                        for (auto character : targets)
                        {
                            if (character->shield_buff_duration > 0)
                            {
                                continue;
                            }
                            else
                            {
                                int final_damage = battle.current_move->value[i];
                                if (battle.current_character->attack_buff_duration > 0)
                                {
                                    final_damage += battle.current_move->value[i] / 2;
                                }
                                if (battle.current_character->attack_debuff_duration > 0)
                                {
                                    final_damage -= battle.current_move->value[i] / 2;
                                }
                                character->current_health -= final_damage;
                            }
                        }
                    }
                    if (battle.current_move->effect[i] == "Heal")
                    {
                        for (auto character : targets)
                        {
                            if (character->current_health + battle.current_move->value[i] > character->health)
                            {
                                character->current_health = character->health;
                            }
                            else character->current_health += battle.current_move->value[i];
                        }
                    }
                    else if (battle.current_move->effect[i] == "Speed_Up")
                    {
                        for (auto character : targets)
                        {
                            if (character->current_speed - battle.current_move->value[i] < 0)
                            {
                                character->current_speed = 0;
                            }
                            else character->current_speed -= battle.current_move->value[i];
                        }
                    }
                    else if (battle.current_move->effect[i] == "Speed_Down")
                    {
                        for (auto character : targets)
                        {
                            character->current_speed += battle.current_move->value[i];
                        }
                    }
                    else if (battle.current_move->effect[i] == "Attack_Up")
                    {
                        for (auto character : targets)
                        {
                            character->attack_buff_duration += battle.current_move->value[i];
                        }
                    }
                    else if (battle.current_move->effect[i] == "Attack_Down")
                    {
                        for (auto character : targets)
                        {
                            if (character->protect_buff_duration > 0) continue;
                            else character->attack_debuff_duration += battle.current_move->value[i];
                        }
                    }
                    else if (battle.current_move->effect[i] == "Stun")
                    {
                        for (auto character : targets)
                        {
                            if (character->protect_buff_duration > 0) continue;
                            else character->stun_debuff_duration += battle.current_move->value[i];
                        }
                    }
                    else if (battle.current_move->effect[i] == "Shield")
                    {
                        for (auto character : targets)
                        {
                            character->shield_buff_duration += battle.current_move->value[i];
                        }
                    }
                    else if (battle.current_move->effect[i] == "Protect")
                    {
                        for (auto character : targets)
                        {
                            character->protect_buff_duration += battle.current_move->value[i];
                        }
                    }
                    else if (battle.current_move->effect[i] == "Strip")
                    {
                        for (auto character : targets)
                        {
                            character->attack_buff_duration = 0;
                            character->shield_buff_duration = 0;
                            character->protect_buff_duration = 0;
                        }
                    }
                    else if (battle.current_move->effect[i] == "Cleanse")
                    {
                        for (auto character : targets)
                        {
                            character->attack_debuff_duration = 0;
                            character->stun_debuff_duration = 0;
                        }
                    }
                    targets.clear();
                }

                //add speed based on move used
                battle.current_character->current_speed += battle.current_character->speed + battle.current_move->speed;

                // Temporarily move the character if targeting enemy
                if (battle.current_move->target[0] == "ALL_ALLIES" || battle.current_move->target[0] == "NEXT_ALLY" || battle.current_move->target[0] == "SINGLE_ALLY" || battle.current_move->target[0] == "SELF")
                {
                  // If targeting allies, does nothing
                }
                else
                {
                    battle.previous_character = battle.current_character;
                    FlexECS::Scene::GetEntityByName(battle.current_character->name).GetComponent<Position>()->position = battle.sprite_slot_positions[battle.initial_target->current_slot + 2];
                }

                //apply player attack animation based on move used
                auto& current_character_animator = *FlexECS::Scene::GetEntityByName(battle.current_character->name).GetComponent<Animator>();
                switch (battle.move_num)
                {
                case 1:
                    switch (battle.current_character->character_id)
                    {
                    case 1:
                        current_character_animator.spritesheet_handle =
                            FLX_STRING_NEW(R"(/images/spritesheets/Char_Renko_Attack_Anim_Sheet.flxspritesheet)");
                        break;
                    case 2:
                        current_character_animator.spritesheet_handle =
                            FLX_STRING_NEW(R"(/images/spritesheets/Char_Grace_Attack_Anim_Sheet.flxspritesheet)");
                        break;
                    }
                    break;
                case 2:
                    switch (battle.current_character->character_id)
                    {
                    case 1:
                        current_character_animator.spritesheet_handle =
                            FLX_STRING_NEW(R"(/images/spritesheets/Char_Renko_Attack_Anim_Sheet.flxspritesheet)");
                        break;
                    case 2:
                        current_character_animator.spritesheet_handle =
                            FLX_STRING_NEW(R"(/images/spritesheets/Char_Grace_Attack_Anim_Sheet.flxspritesheet)");
                        break;
                    }
                    break;
                case 3:
                    switch (battle.current_character->character_id)
                    {
                    case 1:
                        current_character_animator.spritesheet_handle =
                            FLX_STRING_NEW(R"(/images/spritesheets/Char_Renko_Ult_Anim_Sheet.flxspritesheet)");
                        break;
                    case 2:
                        current_character_animator.spritesheet_handle =
                            FLX_STRING_NEW(R"(/images/spritesheets/Char_Grace_Ult_Anim_Sheet.flxspritesheet)");
                        break;
                    }
                    break;
                }
                float animation_time =
                    FLX_ASSET_GET(Asset::Spritesheet, FLX_STRING_GET(current_character_animator.spritesheet_handle))
                    .total_frame_time;

                current_character_animator.should_play = true;
                current_character_animator.is_looping = false;
                current_character_animator.return_to_default = true;
                current_character_animator.frame_time = 0.f;
                current_character_animator.current_frame = 0;

                battle.disable_input_timer += 0.5f;
            }
            else //resolve all move effects + play attack animation
            {
                //apply the move
                std::vector<_Character*> targets;
                for (int i = 0; i < battle.current_move->effect.size(); i++) 
                {
                    if (battle.current_move->target[i] == "ALL_ENEMIES")
                    {
                        for (auto& character : battle.drifters_and_enemies)
                        {
                            if (character.is_alive && character.character_id <= 2)
                            {
                                targets.push_back(&character);
                            }
                        }
                    }
                    else if (battle.current_move->target[i] == "ADJACENT_ENEMIES")
                    {
                        for (auto& character : battle.drifters_and_enemies)
                        {
                            if (character.is_alive && (character.current_slot == battle.target_num - 1 && character.character_id <= 2 ||
                                character.current_slot == battle.target_num && character.character_id <= 2 || character.current_slot == battle.target_num + 1 && character.character_id <= 2))
                            {
                                targets.push_back(&character);
                            }
                        }
                    }
                    else if (battle.current_move->target[i] == "NEXT_ENEMY")
                    {
                        for (auto& character : battle.drifters_and_enemies)
                        {
                            if (character.is_alive && character.character_id <= 2)
                            {
                                targets.push_back(&character);
                                break;
                            }
                        }
                    }
                    else if (battle.current_move->target[i] == "SINGLE_ENEMY")
                    {
                        for (auto& character : battle.drifters_and_enemies)
                        {
                            if (character.is_alive && character.current_slot == battle.target_num && character.character_id <= 2)
                            {
                                targets.push_back(&character);
                            }
                        }
                    }
                    else if (battle.current_move->target[i] == "ALL_ALLIES")
                    {
                        for (auto& character : battle.drifters_and_enemies)
                        {
                            if (character.is_alive && character.character_id > 2)
                            {
                                targets.push_back(&character);
                            }
                        }
                    }
                    else if (battle.current_move->target[i] == "NEXT_ALLY")
                    {
                        for (auto& character : battle.drifters_and_enemies)
                        {
                            if (character.is_alive && character.character_id > 2 && character.character_id != battle.current_character->character_id)
                            {
                                targets.push_back(&character);
                                break;
                            }
                        }
                    }
                    else if (battle.current_move->target[i] == "SINGLE_ALLY")
                    {
                        if (battle.current_move->target[0] == "ALL_ALLIES" || battle.current_move->target[0] == "NEXT_ALLY" || battle.current_move->target[0] == "SINGLE_ALLY" || battle.current_move->target[0] == "SELF") //fizzles if not targeting ally
                        {
                            for (auto& character : battle.drifters_and_enemies)
                            {
                                if (character.is_alive && character.current_slot == battle.target_num && character.character_id > 2)
                                {
                                    targets.push_back(&character);
                                }
                            }
                        }
                    }
                    else if (battle.current_move->target[i] == "ALL")
                    {
                        for (auto& character : battle.drifters_and_enemies)
                        {
                            if (character.is_alive)
                                targets.push_back(&character);
                        }
                    }
                    else if (battle.current_move->target[i] == "SELF")
                    {
                        targets.push_back(battle.current_character);
                    }

                    if (battle.current_move->effect[i] == "Damage")
                    {
                        for (auto& character : targets)
                        {
                            if (character->shield_buff_duration > 0)
                            {
                                continue;
                            }
                            else
                            {
                                int final_damage = battle.current_move->value[i];
                                if (battle.current_character->attack_buff_duration > 0)
                                {
                                    final_damage += battle.current_move->value[i] / 2;
                                }
                                if (battle.current_character->attack_debuff_duration > 0)
                                {
                                    final_damage -= battle.current_move->value[i] / 2;
                                }
                                character->current_health -= final_damage;
                            }
                        }
                    }
                    if (battle.current_move->effect[i] == "Heal")
                    {
                        for (auto character : targets)
                        {
                            if (character->current_health + battle.current_move->value[i] > character->health)
                            {
                                character->current_health = character->health;
                            }
                            else character->current_health += battle.current_move->value[i];
                        }
                    }
                    else if (battle.current_move->effect[i] == "Speed_Up")
                    {
                        for (auto character : targets)
                        {
                            if (character->current_speed - battle.current_move->value[i] < 0)
                            {
                                character->current_speed = 0;
                            }
                            else character->current_speed -= battle.current_move->value[i];
                        }
                    }
                    else if (battle.current_move->effect[i] == "Speed_Down")
                    {
                        for (auto character : targets)
                        {
                            character->current_speed += battle.current_move->value[i];
                        }
                    }
                    else if (battle.current_move->effect[i] == "Attack_Up")
                    {
                        for (auto character : targets)
                        {
                            character->attack_buff_duration += battle.current_move->value[i];
                        }
                    }
                    else if (battle.current_move->effect[i] == "Attack_Down")
                    {
                        for (auto character : targets)
                        {
                            if (character->protect_buff_duration > 0) continue;
                            else character->attack_debuff_duration += battle.current_move->value[i];
                        }
                    }
                    else if (battle.current_move->effect[i] == "Stun")
                    {
                        for (auto character : targets)
                        {
                            if (character->protect_buff_duration > 0) continue;
                            else character->stun_debuff_duration += battle.current_move->value[i];
                        }
                    }
                    else if (battle.current_move->effect[i] == "Shield")
                    {
                        for (auto character : targets)
                        {
                            character->shield_buff_duration += battle.current_move->value[i];
                        }
                    }
                    else if (battle.current_move->effect[i] == "Protect")
                    {
                        for (auto character : targets)
                        {
                            character->protect_buff_duration += battle.current_move->value[i];
                        }
                    }
                    else if (battle.current_move->effect[i] == "Strip")
                    {
                        for (auto character : targets)
                        {
                            character->attack_buff_duration = 0;
                            character->shield_buff_duration = 0;
                            character->protect_buff_duration = 0;
                        }
                    }
                    else if (battle.current_move->effect[i] == "Cleanse")
                    {
                        for (auto character : targets)
                        {
                            character->attack_debuff_duration = 0;
                            character->stun_debuff_duration = 0;
                        }
                    }
                    targets.clear();
                }

                //update speed based on move used
                battle.current_character->current_speed += battle.current_character->speed + battle.current_move->speed;

                // Temporarily move the character if targeting enemy
                if (battle.current_move->target[0] == "ALL_ALLIES" || battle.current_move->target[0] == "NEXT_ALLY" || battle.current_move->target[0] == "SINGLE_ALLY" || battle.current_move->target[0] == "SELF")
                {

                }
                else
                {
                    battle.previous_character = battle.current_character;
                    FlexECS::Scene::GetEntityByName(battle.current_character->name).GetComponent<Position>()->position = battle.sprite_slot_positions[battle.initial_target->current_slot];
                }

                // play the attack animation
                auto& current_character_animator = *FlexECS::Scene::GetEntityByName(battle.current_character->name).GetComponent<Animator>();
                switch (battle.current_character->character_id)
                {
                case 3:
                    current_character_animator.spritesheet_handle =
                        FLX_STRING_NEW(R"(/images/spritesheets/Char_Enemy_01_Attack_Anim_Sheet.flxspritesheet)");
                    break;
                case 4:
                    current_character_animator.spritesheet_handle =
                        FLX_STRING_NEW(R"(/images/spritesheets/Char_Enemy_02_Attack_Anim_Sheet.flxspritesheet)");
                    break;
                case 5:
                    // current_character_animator.spritesheet_handle =
                    //   FLX_STRING_NEW(R"(/images/spritesheets/Char_Jack_Attack_Anim_Sheet.flxspritesheet)");
                    break;
                }
                float animation_time =
                    FLX_ASSET_GET(Asset::Spritesheet, FLX_STRING_GET(current_character_animator.spritesheet_handle))
                    .total_frame_time;

                current_character_animator.should_play = true;
                current_character_animator.is_looping = false;
                current_character_animator.return_to_default = true;
                current_character_animator.frame_time = 0.f;
                current_character_animator.current_frame = 0;

                battle.disable_input_timer += 0.5f;
            }
        }
        
        //let attack animation play finish
        if (battle.disable_input_timer > 0.f)
        {
          return;
        }
        
        //update health bar
        Update_Character_Status();

        if (battle.is_player_turn) //secondary animation of enemies getting hit
        {
            //play attack audio
            switch (battle.move_num)
            {
            case 1:
                switch (battle.current_character->character_id)
                {
                case 1:
                    FlexECS::Scene::GetEntityByName("Play SFX").GetComponent<Audio>()->audio_file =
                        FLX_STRING_NEW(R"(/audio/generic attack.mp3)");
                    FlexECS::Scene::GetEntityByName("Play SFX").GetComponent<Audio>()->should_play = true;
                    break;
                case 2:
                    FlexECS::Scene::GetEntityByName("Play SFX").GetComponent<Audio>()->audio_file =
                        FLX_STRING_NEW(R"(/audio/generic attack.mp3)");
                    FlexECS::Scene::GetEntityByName("Play SFX").GetComponent<Audio>()->should_play = true;
                    break;
                }
                break;
            case 2:
                switch (battle.current_character->character_id)
                {
                case 1:
                    FlexECS::Scene::GetEntityByName("Play SFX").GetComponent<Audio>()->audio_file =
                        FLX_STRING_NEW(R"(/audio/generic attack.mp3)");
                    FlexECS::Scene::GetEntityByName("Play SFX").GetComponent<Audio>()->should_play = true;
                    break;
                case 2:
                    FlexECS::Scene::GetEntityByName("Play SFX").GetComponent<Audio>()->audio_file =
                        FLX_STRING_NEW(R"(/audio/generic attack.mp3)");
                    FlexECS::Scene::GetEntityByName("Play SFX").GetComponent<Audio>()->should_play = true;
                    break;
                }
                break;
            case 3:
                switch (battle.current_character->character_id)
                {
                case 1:
                    FlexECS::Scene::GetEntityByName("Play SFX").GetComponent<Audio>()->audio_file =
                        FLX_STRING_NEW(R"(/audio/chrono gear activation (SCI-FI-POWER-UP_GEN-HDF-20770).wav)");
                    FlexECS::Scene::GetEntityByName("Play SFX").GetComponent<Audio>()->should_play = true;
                    break;
                case 2:
                    FlexECS::Scene::GetEntityByName("Play SFX").GetComponent<Audio>()->audio_file =
                        FLX_STRING_NEW(R"(/audio/chrono gear activation (SCI-FI-POWER-UP_GEN-HDF-20770).wav)");
                    FlexECS::Scene::GetEntityByName("Play SFX").GetComponent<Audio>()->should_play = true;
                    break;
                }
                break;
            }

            //play damage animation for enemies
            float animation_time = .0f;
            if (battle.current_move->target[0] == "ADJACENT_ENEMIES" || battle.current_move->target[0] == "ALL_ENEMIES")
            {
                for (auto& character : battle.drifters_and_enemies)
                {
                    if (character.is_alive && character.character_id > 2)
                    {
                        if (battle.current_move->target[0] == "ADJACENT_ENEMIES")
                        {
                            if (character.current_slot == battle.target_num - 1 || character.current_slot == battle.target_num || character.current_slot == battle.target_num + 1)
                            {
                                auto target_entity = FlexECS::Scene::GetEntityByName(character.name);
                                auto& target_animator = *target_entity.GetComponent<Animator>();
                                switch (character.character_id)
                                {
                                case 3:
                                    target_animator.spritesheet_handle =
                                        FLX_STRING_NEW(R"(/images/spritesheets/Char_Enemy_01_Hurt_Anim_Sheet.flxspritesheet)");
                                    break;
                                case 4:
                                    target_animator.spritesheet_handle =
                                        FLX_STRING_NEW(R"(/images/spritesheets/Char_Enemy_02_Hurt_Anim_Sheet.flxspritesheet)");
                                    break;
                                    //case 5:
                                        // target_animator.spritesheet_handle =
                                            //FLX_STRING_NEW(R"(/images/spritesheets/Char_Grace_Hurt_Anim_Sheet.flxspritesheet)");
                                        //break;
                                }

                                // get the slowest animation time
                                if (FLX_ASSET_GET(Asset::Spritesheet, FLX_STRING_GET(target_animator.spritesheet_handle))
                                    .total_frame_time > animation_time)
                                {
                                    animation_time =
                                        FLX_ASSET_GET(Asset::Spritesheet, FLX_STRING_GET(target_animator.spritesheet_handle))
                                        .total_frame_time;
                                }
                                target_animator.should_play = true;
                                target_animator.is_looping = false;
                                target_animator.return_to_default = true;
                                target_animator.frame_time = 0.f;
                                target_animator.current_frame = 0;
                            }
                        }
                        else
                        {
                            auto target_entity = FlexECS::Scene::GetEntityByName(character.name);
                            auto& target_animator = *target_entity.GetComponent<Animator>();
                            switch (character.character_id)
                            {
                            case 3:
                                target_animator.spritesheet_handle =
                                    FLX_STRING_NEW(R"(/images/spritesheets/Char_Enemy_01_Hurt_Anim_Sheet.flxspritesheet)");
                                break;
                            case 4:
                                target_animator.spritesheet_handle =
                                    FLX_STRING_NEW(R"(/images/spritesheets/Char_Enemy_02_Hurt_Anim_Sheet.flxspritesheet)");
                                break;
                                //case 5:
                                    // target_animator.spritesheet_handle =
                                        //FLX_STRING_NEW(R"(/images/spritesheets/Char_Grace_Hurt_Anim_Sheet.flxspritesheet)");
                                    //break;

                            }

                            // get the slowest animation time
                            if (FLX_ASSET_GET(Asset::Spritesheet, FLX_STRING_GET(target_animator.spritesheet_handle))
                                .total_frame_time > animation_time)
                            {
                                animation_time =
                                    FLX_ASSET_GET(Asset::Spritesheet, FLX_STRING_GET(target_animator.spritesheet_handle))
                                    .total_frame_time;
                            }
                            target_animator.should_play = true;
                            target_animator.is_looping = false;
                            target_animator.return_to_default = true;
                            target_animator.frame_time = 0.f;
                            target_animator.current_frame = 0;
                        }
                    }
                }
                battle.disable_input_timer += 0.5f;
            }
            else if (battle.current_move->target[0] == "SINGLE_ENEMY" || battle.current_move->target[0] == "NEXT_ENEMY")
            {
                auto target_entity = FlexECS::Scene::GetEntityByName(battle.initial_target->name);
                auto& target_animator = *target_entity.GetComponent<Animator>();
                switch (battle.initial_target->character_id)
                {
                case 3:
                    target_animator.spritesheet_handle =
                        FLX_STRING_NEW(R"(/images/spritesheets/Char_Enemy_01_Hurt_Anim_Sheet.flxspritesheet)");
                    break;
                case 4:
                    target_animator.spritesheet_handle =
                        FLX_STRING_NEW(R"(/images/spritesheets/Char_Enemy_02_Hurt_Anim_Sheet.flxspritesheet)");
                    break;
                //case 5:
                    // target_animator.spritesheet_handle =
                        //FLX_STRING_NEW(R"(/images/spritesheets/Char_Grace_Hurt_Anim_Sheet.flxspritesheet)");
                    //break;
                }
                animation_time =
                    FLX_ASSET_GET(Asset::Spritesheet, FLX_STRING_GET(target_animator.spritesheet_handle))
                    .total_frame_time;

                target_animator.should_play = true;
                target_animator.is_looping = false;
                target_animator.return_to_default = true;
                target_animator.frame_time = 0.f;
                target_animator.current_frame = 0;

                battle.disable_input_timer += 0.5f;
            }
        }
        else //secondary animation of players getting hit
        {
            //play attack audio
            switch (battle.current_character->character_id)
            {
            case 3:
                FlexECS::Scene::GetEntityByName("Play SFX").GetComponent<Audio>()->audio_file =
                    FLX_STRING_NEW(R"(/audio/robot shooting.mp3)");
                FlexECS::Scene::GetEntityByName("Play SFX").GetComponent<Audio>()->should_play = true;
                break;
            case 4:
                FlexECS::Scene::GetEntityByName("Play SFX").GetComponent<Audio>()->audio_file =
                    FLX_STRING_NEW(R"(/audio/robot shooting.mp3)");
                FlexECS::Scene::GetEntityByName("Play SFX").GetComponent<Audio>()->should_play = true;
                break;
            case 5:
                // FlexECS::Scene::GetEntityByName("Play SFX").GetComponent<Audio>()->audio_file =
                // FLX_STRING_NEW(R"(/audio/jack attack (SCI-FI-IMPACT_GEN-HDF-20694).wav)");
                // FlexECS::Scene::GetEntityByName("Play SFX").GetComponent<Audio>()->should_play = true;
                break;
            }

            //play damage animation for players
            float animation_time = .0f;
            if (battle.current_move->target[0] == "ADJACENT_ENEMIES" || battle.current_move->target[0] == "ALL_ENEMIES")
            {
                for (auto& character : battle.drifters_and_enemies)
                {
                    if (character.is_alive && character.character_id <= 2)
                    {
                        auto target_entity = FlexECS::Scene::GetEntityByName(character.name);
                        auto& target_animator = *target_entity.GetComponent<Animator>();
                        switch (character.character_id)
                        {
                        case 1:
                            target_animator.spritesheet_handle =
                                FLX_STRING_NEW(R"(/images/spritesheets/Char_Renko_Hurt_Anim_Sheet.flxspritesheet)");
                            break;
                        case 2:
                            target_animator.spritesheet_handle =
                                FLX_STRING_NEW(R"(/images/spritesheets/Char_Grace_Hurt_Anim_Sheet.flxspritesheet)");
                            break;
                        }

                        // get the slowest animation time
                        if (FLX_ASSET_GET(Asset::Spritesheet, FLX_STRING_GET(target_animator.spritesheet_handle))
                            .total_frame_time > animation_time)
                        {
                            animation_time =
                                FLX_ASSET_GET(Asset::Spritesheet, FLX_STRING_GET(target_animator.spritesheet_handle))
                                .total_frame_time;
                        }
                        target_animator.should_play = true;
                        target_animator.is_looping = false;
                        target_animator.return_to_default = true;
                        target_animator.frame_time = 0.f;
                        target_animator.current_frame = 0;
                    }
                }
                battle.disable_input_timer += animation_time - 0.1f;// +1.f;
            }
            else if (battle.current_move->target[0] == "SINGLE_ENEMY" || battle.current_move->target[0] == "NEXT_ENEMY")
            {
                auto target_entity = FlexECS::Scene::GetEntityByName(battle.initial_target->name);
                auto& target_animator = *target_entity.GetComponent<Animator>();
                switch (battle.initial_target->character_id)
                {
                case 1:
                    target_animator.spritesheet_handle =
                        FLX_STRING_NEW(R"(/images/spritesheets/Char_Renko_Hurt_Anim_Sheet.flxspritesheet)");
                    break;
                case 2:
                    target_animator.spritesheet_handle =
                        FLX_STRING_NEW(R"(/images/spritesheets/Char_Grace_Hurt_Anim_Sheet.flxspritesheet)");
                    break;
                }
                animation_time =
                    FLX_ASSET_GET(Asset::Spritesheet, FLX_STRING_GET(target_animator.spritesheet_handle))
                    .total_frame_time;

                target_animator.should_play = true;
                target_animator.is_looping = false;
                target_animator.return_to_default = true;
                target_animator.frame_time = 0.f;
                target_animator.current_frame = 0;

                battle.disable_input_timer += animation_time - 0.1f;// +1.f;
            }
        }

        battle.start_of_turn = false;
        battle.move_select = false;
        battle.move_resolution = false;
        battle.speedbar_animating = true;
        battle.end_of_turn = true;

        battle.change_phase = true;
    }

    void End_Of_Turn()
    {
        // wait for all prior animations to stop playing before continuing with phase change
        if (battle.disable_input_timer > 0.f)
        {
          return;
        }

        //tutorial code
        if (battle.is_tutorial_running)
        {
          if (Input::AnyKeyDown())
          {
              battle.tutorial_info++;
          }
        }
<<<<<<< HEAD
        if (battle.is_tutorial && battle.tutorial_info < 6)
=======

        if (battle.is_tutorial && battle.tutorial_info < 5)
>>>>>>> eef02c9c
        {
            return;
        }

        //upon start of end of turn, checks for any deaths and plays death animation accordingly
        if (battle.change_phase)
        {
            Log::Debug("End Turn");
            battle.change_phase = false;

            //death animation
            float animation_time = .0f;
            for (auto& character : battle.drifters_and_enemies)
            {
                // check if any characters are dead
                if (character.is_alive && character.current_health <= 0)
                {
                    // update state
                    character.is_alive = false;
                    character.current_health = 0;

                    // remove from speed bar
                    battle.speed_bar.erase(
                      std::remove(battle.speed_bar.begin(), battle.speed_bar.end(), &character), battle.speed_bar.end()
                    );

                    character.attack_buff_duration = 0;
                    character.attack_debuff_duration = 0;
                    character.stun_debuff_duration = 0;
                    character.shield_buff_duration = 0;
                    character.protect_buff_duration = 0;
                    FlexECS::Scene::GetEntityByName(character.name + " Healthbar").GetComponent<Transform>()->is_active = false;
                    FlexECS::Scene::GetEntityByName(character.name + " Stats").GetComponent<Transform>()->is_active = false;
                    FlexECS::Scene::GetEntityByName(character.name + " Attack_Buff").GetComponent<Transform>()->is_active = false;
                    FlexECS::Scene::GetEntityByName(character.name + " Attack_Debuff").GetComponent<Transform>()->is_active = false;
                    FlexECS::Scene::GetEntityByName(character.name + " Stun_Debuff").GetComponent<Transform>()->is_active = false;
                    FlexECS::Scene::GetEntityByName(character.name + " Shield_Buff").GetComponent<Transform>()->is_active = false;
                    FlexECS::Scene::GetEntityByName(character.name + " Protect_Buff").GetComponent<Transform>()->is_active = false;

                    // play death animation
                    auto& target_animator = *FlexECS::Scene::GetEntityByName(character.name).GetComponent<Animator>();
                    switch (character.character_id)
                    {
                    case 1:
                        target_animator.spritesheet_handle =
                            FLX_STRING_NEW(R"(/images/spritesheets/Char_Renko_Death_Anim_Sheet.flxspritesheet)");
                        break;
                    case 2:
                        target_animator.spritesheet_handle =
                            FLX_STRING_NEW(R"(/images/spritesheets/Char_Grace_Death_Anim_Sheet.flxspritesheet)");
                        break;
                    case 3:
                        target_animator.spritesheet_handle =
                            FLX_STRING_NEW(R"(/images/spritesheets/Char_Enemy_01_Death_Anim_Sheet.flxspritesheet)");
                        // FlexECS::Scene::GetEntityByName("Play SFX").GetComponent<Audio>()->audio_file =
                        //   FLX_STRING_NEW(R"(/audio/robot death.mp3)");
                        // FlexECS::Scene::GetEntityByName("Play SFX").GetComponent<Audio>()->should_play = true;
                        break;
                    case 4:
                        target_animator.spritesheet_handle =
                            FLX_STRING_NEW(R"(/images/spritesheets/Char_Enemy_02_Death_Anim_Sheet.flxspritesheet)");
                        // FlexECS::Scene::GetEntityByName("Play SFX").GetComponent<Audio>()->audio_file =
                        //   FLX_STRING_NEW(R"(/audio/robot death.mp3)");
                        // FlexECS::Scene::GetEntityByName("Play SFX").GetComponent<Audio>()->should_play = true;
                        break;
                    case 5:
                        // goto jack death cutscene
                        break;
                    }

                    // get the slowest animation time
                    if (FLX_ASSET_GET(Asset::Spritesheet, FLX_STRING_GET(target_animator.spritesheet_handle))
                        .total_frame_time > animation_time)
                    {
                        animation_time =
                            FLX_ASSET_GET(Asset::Spritesheet, FLX_STRING_GET(target_animator.spritesheet_handle))
                            .total_frame_time;
                    }

                    target_animator.should_play = true;
                    target_animator.is_looping = false;
                    target_animator.return_to_default = false;
                    target_animator.frame_time = 0.f;
                    target_animator.current_frame = 0;
                }
            }
            battle.disable_input_timer += animation_time;// + 1.f;
        }

        //let death animation play finish
        if (battle.disable_input_timer > .0f)
        {
            return;
        }

        //set loop death animation for dead enemies
        for (auto& character : battle.drifters_and_enemies)
        {
            // check if any characters are dead
            if (!character.is_alive && character.character_id > 2)
            {
                auto& target_animator = *FlexECS::Scene::GetEntityByName(character.name).GetComponent<Animator>();
                switch (character.character_id)
                {
                case 3:
                    target_animator.spritesheet_handle =
                        FLX_STRING_NEW(R"(/images/spritesheets/Char_Enemy_01_Death_Loop_Sheet.flxspritesheet)");
                    break;
                case 4:
                    target_animator.spritesheet_handle =
                        FLX_STRING_NEW(R"(/images/spritesheets/Char_Enemy_02_Death_Loop_Sheet.flxspritesheet)");
                    break;
                case 5:
                    // goto jack death cutscene
                    break;
                }
                target_animator.should_play = true;
                target_animator.is_looping = true;
                target_animator.return_to_default = false;
                target_animator.frame_time = 0.f;
                //target_animator.current_frame = 0;
            }
        }

        //check for game over
        int player_count = 0;
        int enemy_count = 0;
        for (auto& character : battle.drifters_and_enemies)
        {
            if (character.is_alive && character.character_id <= 2)
            {
                player_count++;
            }
            else if (character.is_alive && character.character_id > 2)
            {
                enemy_count++;
            }
        }
        if (!player_count)
        {
            Lose_Battle();
            return;
        }
        else if (!enemy_count)
        {
            Win_Battle();
            return;
        }

        //change phase
        battle.start_of_turn = true;
        battle.move_select = false;
        battle.move_resolution = false;
        battle.end_of_turn = false;

        battle.change_phase = true;
    }

    void Win_Battle()
    {
        battle.is_end = true;
        // A bit lame, but need to find by name to set, like the old Unity days
      FlexECS::Scene::GetEntityByName("win audio").GetComponent<Audio>()->should_play = true;
      FlexECS::Scene::GetEntityByName("renko text").GetComponent<Transform>()->is_active = true;
      FlexECS::Scene::GetEntityByName("completion time value").GetComponent<Transform>()->is_active = true;
      FlexECS::Scene::GetEntityByName("dmg value").GetComponent<Transform>()->is_active = true;
      FlexECS::Scene::GetEntityByName("dmg dealt").GetComponent<Transform>()->is_active = true;
      FlexECS::Scene::GetEntityByName("Press any button").GetComponent<Transform>()->is_active = true;
      FlexECS::Scene::GetEntityByName("Win base").GetComponent<Transform>()->is_active = true;
      FlexECS::Scene::GetEntityByName("Player Stats").GetComponent<Transform>()->is_active = true;
      FlexECS::Scene::GetEntityByName("UI_Lose_V").GetComponent<Transform>()->is_active = true;
    }

    void Lose_Battle()
    {
      battle.is_end = true;
      FlexECS::Scene::GetEntityByName("lose audio").GetComponent<Audio>()->should_play = true;
      FlexECS::Scene::GetEntityByName("Press any button").GetComponent<Transform>()->is_active = true;
      FlexECS::Scene::GetEntityByName("Lose Base").GetComponent<Transform>()->is_active = true;
      FlexECS::Scene::GetEntityByName("git gud noob").GetComponent<Transform>()->is_active = true;
      FlexECS::Scene::GetEntityByName("UI_Lose_V").GetComponent<Transform>()->is_active = true;
    }

    void Set_Up_Pause_Menu() {
      #pragma region Load pause menu data
      std::array<std::string, 9> slider_names = {
        "SFX Slider Background",
        "SFX Slider Fill",
        "SFX Knob",
        "BGM Slider Background",
        "BGM Slider Fill",
        "BGM Knob",
        "Master Slider Background",
        "Master Slider Fill",
        "Master Knob"
      };
      for (int i = 0; i < 9; i += 3) {
        FlexECS::Entity tempEntity = FlexECS::Scene::GetEntityByName(slider_names[i]);

        float min_value = tempEntity.GetComponent<Position>()->position.x - tempEntity.GetComponent<Sprite>()->scale.x - 25.f;
        float max_value = tempEntity.GetComponent<Position>()->position.x + tempEntity.GetComponent<Sprite>()->scale.x + 25.f;

        FlexECS::Entity sliderEntity = FlexECS::Scene::GetEntityByName(slider_names[i + 1]);
        sliderEntity.AddComponent<Slider>({
          min_value,
          max_value,
          max_value - min_value,
          ((FlexECS::Scene::GetEntityByName(slider_names[i + 2]).GetComponent<Position>()->position.x - min_value)) / (max_value - min_value),
          sliderEntity.GetComponent<Scale>()->scale
          });
      }
      // Temp Fix for now. Will actually add the component in the flxscene
      FlexECS::Scene::GetEntityByName("Move Description").AddComponent<MoveUI>({});
      #pragma endregion
    }

    void Pause_Functionality() {
      for (FlexECS::Entity entity : FlexECS::Scene::GetActiveScene()->CachedQuery<Transform, PauseUI>()) {
        bool& state_to_set = entity.GetComponent<Transform>()->is_active;
        if (entity.HasComponent<PauseHoverUI>()) state_to_set = false;
        else state_to_set ^= true;
      }

      battle.is_paused ^= true;
    }
    
    void BattleLayer::OnAttach()
    {
        Start_Of_Game();
        Set_Up_Pause_Menu();
    }

    void BattleLayer::OnDetach()
    {
        // Make sure nothing carries over in the way of sound
        FMODWrapper::Core::ForceStop();
    }

    void BattleLayer::Update()
    {
        FLX_STRING_GET(FlexECS::Scene::GetEntityByName("FPS Display").GetComponent<Text>()->text) =  "FPS: " + std::to_string(Application::GetCurrentWindow()->GetFramerateController().GetFPS());

        /*bool move_one_click = Application::MessagingSystem::Receive<bool>("MoveOne clicked");
        bool move_two_click = Application::MessagingSystem::Receive<bool>("MoveTwo clicked");
        bool move_three_click = Application::MessagingSystem::Receive<bool>("MoveThree clicked");

        bool target_one_click = Application::MessagingSystem::Receive<bool>("TargetOne clicked");
        bool target_two_click = Application::MessagingSystem::Receive<bool>("TargetTwo clicked");
        bool target_three_click = Application::MessagingSystem::Receive<bool>("TargetThree clicked");
        bool target_four_click = Application::MessagingSystem::Receive<bool>("TargetFour clicked");
        bool target_five_click = Application::MessagingSystem::Receive<bool>("TargetFive clicked");*/

        if (battle.is_end)
        {
          if (Input::AnyKeyDown())
          {
            Application::MessagingSystem::Send("Game win to menu", true);
          }
          else return;
        }

        // insta win
        if (Input::GetKeyDown(GLFW_KEY_X))
            Win_Battle();

        bool resume_game = Application::MessagingSystem::Receive<bool>("Resume Game");
        // check for escape key
        if (Input::GetKeyDown(GLFW_KEY_ESCAPE) || resume_game)
        {
          Pause_Functionality();
        }

        if (battle.is_paused) return;

        if (battle.is_tutorial && battle.is_tutorial_running)
        {
            std::string text_to_show;
            switch (battle.tutorial_info)
            {
            case 0:
                text_to_show = "Drift Bar shows the turn order, characters will take turns from left to right.";
                break;
            case 1:
                text_to_show = "W & S to swap moves. A & D to swap targets. SPACEBAR to confirm move.";
                FlexECS::Scene::GetEntityByName("tutorial_text").GetComponent<Position>()->position = Vector3(550, 100, 0);
                break;
            case 2:
                text_to_show = "The smaller icon of your character on the turn bar indicates your next turn. Stronger moves tend to incur more Drift, which slows down your next turn.";
                FlexECS::Scene::GetEntityByName("tutorial_text").GetComponent<Position>()->position = Vector3(550, 500, 0);
                break;
            case 3:
                text_to_show = "Remember, SPACEBAR to confirm your move.";
                FlexECS::Scene::GetEntityByName("tutorial_text").GetComponent<Position>()->position = Vector3(550, 100, 0);
                break;
            case 4:
              text_to_show = "You're a natural. Now, show me what you're capable of on your own.";
                break;
            case 5:
              text_to_show = "";
                battle.is_tutorial_running = false;
                break;
            default:
              text_to_show = "";
                break;
            }

            FlexECS::Scene::GetEntityByName("tutorial_text").GetComponent<Text>()->text = FLX_STRING_NEW(text_to_show);
        }

        if (battle.disable_input_timer > 0.f)
        {
            battle.disable_input_timer -= Application::GetCurrentWindow()->GetFramerateController().GetDeltaTime();
            return;
        }

        if (battle.start_of_turn)
        {
            Start_Of_Turn();
        }
        else if (battle.move_select)
        {
            Move_Select();
            Update_Damage_And_Targetting_Previews();
        }
        else if (battle.move_resolution)
        {
            Move_Resolution();
        }
        else if (battle.speedbar_animating)
        {
          PlaySpeedbarAnimation();
        }
        else if (battle.end_of_turn)
        {
            End_Of_Turn();
        }
    }

} // namespace Game<|MERGE_RESOLUTION|>--- conflicted
+++ resolved
@@ -2339,12 +2339,7 @@
               battle.tutorial_info++;
           }
         }
-<<<<<<< HEAD
-        if (battle.is_tutorial && battle.tutorial_info < 6)
-=======
-
         if (battle.is_tutorial && battle.tutorial_info < 5)
->>>>>>> eef02c9c
         {
             return;
         }
