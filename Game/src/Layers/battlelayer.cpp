// WLVERSE [https://wlverse.web.app]
// physicslayer.cpp
//
// Battle layer for the editor.
//
// AUTHORS
// [100%] Chan Wen Loong (wenloong.c\@digipen.edu)
//   - Main Author
//
// Copyright (c) 2024 DigiPen, All rights reserved.

#include "Layers.h"

namespace Game
{

  // intermediary oop data structure to store the battle data
  // we're doing this because our team is struggling with the ECS system

#pragma region Battle Data

  struct _Move
  {
    std::string name = "";
    int damage = 0;
    int speed = 0;

    std::vector<std::string> effect;
    std::vector<int> value;
    std::vector<std::string> target;

    std::string description = "";
  };

  struct _Character
  {
    std::string name = "";
    int character_id = 0; // 1-5, determines the animations and sprites which are hardcoded
    int health = 0;
    int speed = 0;
    _Move move_one = {};
    _Move move_two = {};
    _Move move_three = {};

    int attack_debuff_duration = 0;
    int attack_buff_duration = 0;
    int stun_debuff_duration = 0;
    int shield_buff_duration = 0;
    int protect_buff_duration = 0;

    int current_health = 0;
    int current_speed = 0;
    int current_slot = 0;          // 0-4, 0-1 for drifters, 0-4 for enemies
    bool is_alive = true;
  };

  struct _Battle
  {
    std::vector<_Character> drifters = {};
    std::vector<_Character> enemies = {};
    int boss_battle = 0; // 0 = false, 1-5 = true, pointing out which enemy slot is the boss

    std::vector<_Character*> drifters_and_enemies = {};
    std::array<_Character*, 2> drifter_slots = { nullptr, nullptr };
    std::array<_Character*, 5> enemy_slots = { nullptr, nullptr, nullptr, nullptr, nullptr };
    std::vector<_Character*> speed_bar = {};

    FlexECS::Entity projected_character;
    int projected_speed = 0;

    int target = 0; // 0-4, pointing out which enemy slot is the target
    std::array<Vector3, 7> sprite_slot_positions = {};
    // std::array<Vector3, 7> speedbar_slot_positions; // needed for animated speed bar
    std::array<Vector3, 7> healthbar_slot_positions = {};

    //
    _Move* current_move = nullptr;
    _Character* current_character = nullptr;
    _Character* initial_target = nullptr;

    // game state
    bool is_player_turn = true;
    float disable_input_timer = 0.f;
    bool prev_state = false; // used to cache the previous state, but also can be set to false even when the player takes a turn and still their turn next

    int drifter_alive_count = 0;
    int enemy_alive_count = 0;
    bool is_win = false;
    bool is_lose = false;

    bool is_key_input = false;

    // Return to original position
    FlexECS::Entity previous_character_entity = FlexECS::Entity::Null;
    _Character* previous_character = nullptr;
  };

  _Battle battle;

  void Internal_ParseBattle(AssetKey assetkey)
  {
    // get the battle asset
    auto& asset = FLX_ASSET_GET(Asset::Battle, assetkey);

    // reserve the vectors
    // pushing back will invalidate the pointers in the arrays
    // TODO: this is a temporary solution
    battle.drifters.reserve(asset.GetDrifterSlots().size() + 1);
    battle.enemies.reserve(asset.GetEnemySlots().size() + 1);

    // parse the battle data
    int index = 0;
    for (auto& slot : asset.GetDrifterSlots())
    {
      _Character character;
      if (*slot == "None")
      {
        battle.drifter_slots[index] = nullptr;
        index++;
        continue;
      }
      auto& character_asset = FLX_ASSET_GET(Asset::Character, *slot);
      character.name = character_asset.character_name;
      character.health = character_asset.health;
      character.speed = character_asset.speed;
      character.character_id = character_asset.character_id;

      if (character_asset.move_one != "None")
      {
        auto& move_one_asset = FLX_ASSET_GET(Asset::Move, character_asset.move_one);

        _Move move_one;
        move_one.name = move_one_asset.name;
        move_one.damage = move_one_asset.damage;
        move_one.speed = move_one_asset.speed;

        move_one.effect = move_one_asset.effect;
        move_one.value = move_one_asset.value;
        move_one.target = move_one_asset.target;

        move_one.description = move_one_asset.description;
        character.move_one = move_one;
      }

      if (character_asset.move_two != "None")
      {
        auto& move_two_asset = FLX_ASSET_GET(Asset::Move, character_asset.move_two);

        _Move move_two;
        move_two.name = move_two_asset.name;
        move_two.damage = move_two_asset.damage;
        move_two.speed = move_two_asset.speed;

        move_two.effect = move_two_asset.effect;
        move_two.value = move_two_asset.value;
        move_two.target = move_two_asset.target;

        move_two.description = move_two_asset.description;
        character.move_two = move_two;
      }

      if (character_asset.move_three != "None")
      {
        auto& move_three_asset = FLX_ASSET_GET(Asset::Move, character_asset.move_three);

        _Move move_three;
        move_three.name = move_three_asset.name;
        move_three.damage = move_three_asset.damage;
        move_three.speed = move_three_asset.speed;

        move_three.effect = move_three_asset.effect;
        move_three.value = move_three_asset.value;
        move_three.target = move_three_asset.target;

        move_three.description = move_three_asset.description;
        character.move_three = move_three;
      }

      character.current_slot = index;

      battle.drifters.push_back(character);
      battle.drifter_slots[index] = &battle.drifters.back();
      index++;
    }

    index = 0;
    for (auto& slot : asset.GetEnemySlots())
    {
      _Character character;
      if (*slot == "None")
      {
        battle.enemy_slots[index] = nullptr;
        index++;
        continue;
      }
      auto& character_asset = FLX_ASSET_GET(Asset::Character, *slot);
      character.name = character_asset.character_name;
      character.health = character_asset.health;
      character.speed = character_asset.speed;
      character.character_id = character_asset.character_id;

      if (character_asset.move_one != "None")
      {
          auto& move_one_asset = FLX_ASSET_GET(Asset::Move, character_asset.move_one);

          _Move move_one;
          move_one.name = move_one_asset.name;
          move_one.damage = move_one_asset.damage;
          move_one.speed = move_one_asset.speed;

          move_one.effect = move_one_asset.effect;
          move_one.value = move_one_asset.value;
          move_one.target = move_one_asset.target;

          move_one.description = move_one_asset.description;
          character.move_one = move_one;
      }

      if (character_asset.move_two != "None")
      {
          auto& move_two_asset = FLX_ASSET_GET(Asset::Move, character_asset.move_two);

          _Move move_two;
          move_two.name = move_two_asset.name;
          move_two.damage = move_two_asset.damage;
          move_two.speed = move_two_asset.speed;

          move_two.effect = move_two_asset.effect;
          move_two.value = move_two_asset.value;
          move_two.target = move_two_asset.target;

          move_two.description = move_two_asset.description;
          character.move_two = move_two;
      }

      if (character_asset.move_three != "None")
      {
          auto& move_three_asset = FLX_ASSET_GET(Asset::Move, character_asset.move_three);

          _Move move_three;
          move_three.name = move_three_asset.name;
          move_three.damage = move_three_asset.damage;
          move_three.speed = move_three_asset.speed;

          move_three.effect = move_three_asset.effect;
          move_three.value = move_three_asset.value;
          move_three.target = move_three_asset.target;

          move_three.description = move_three_asset.description;
          character.move_three = move_three;
      }

      character.current_slot = index;

      battle.enemies.push_back(character);
      battle.enemy_slots[index] = &battle.enemies.back();
      index++;
    }

    battle.boss_battle = asset.boss_battle;

    // can't have empty drifter or enemy vector
    FLX_ASSERT(battle.drifter_slots.size() > 0, "Drifter slots cannot be empty.");
    FLX_ASSERT(battle.enemy_slots.size() > 0, "Enemy slots cannot be empty.");
  }

#pragma endregion
  
  FlexECS::Entity main_camera = FlexECS::Entity::Null;

  void BattleLayer::OnAttach()
  {
    File& file = File::Open(Path::current("assets/saves/battlescene_v5.flxscene"));
    FlexECS::Scene::SetActiveScene(FlexECS::Scene::Load(file));

    CameraManager::SetMainGameCameraID(FlexECS::Scene::GetEntityByName("Camera"));

    // Start battle music by default on scene load
    FlexECS::Scene::GetEntityByName("Background Music").GetComponent<Audio>()->should_play = true;

  #pragma region Load Battle Data

      // load the battle
      Internal_ParseBattle(R"(/data/debug.flxbattle)");

      // init non-loaded values
      // these values are used internally for the battle system and are not saved
      for (auto& character : battle.drifters)
      {
        battle.drifters_and_enemies.push_back(&character);
        battle.speed_bar.push_back(&character);
        battle.drifter_alive_count++;
      }
      for (auto& character : battle.enemies)
      {
        battle.drifters_and_enemies.push_back(&character);
        battle.speed_bar.push_back(&character);
        battle.enemy_alive_count++;
      }

      for (auto character : battle.speed_bar)
      {
        character->current_health = character->health;
        character->current_speed = character->speed;
        character->is_alive = true;
      }

      // cache the slot positions
      // this is purely just so that the editor can actually position the slots
      for (FlexECS::Entity entity : FlexECS::Scene::GetActiveScene()->CachedQuery<CharacterSlot>())
      {
        auto& character_slot = *entity.GetComponent<CharacterSlot>();
        battle.sprite_slot_positions[character_slot.slot_number - 1] = entity.GetComponent<Position>()->position;
      }
      for (FlexECS::Entity entity : FlexECS::Scene::GetActiveScene()->CachedQuery<HealthbarSlot>())
      {
        auto& healthbar_slot = *entity.GetComponent<HealthbarSlot>();
        battle.healthbar_slot_positions[healthbar_slot.slot_number - 1] = entity.GetComponent<Position>()->position;
      }

      // create entities for the characters using the battle data
      // note that the system doesn�t deal with duplicates
      // dupes break the targetting system and anything that uses GetEntityByName
      int index = 0;
      FlexECS::Entity e;
      auto scene = FlexECS::Scene::GetActiveScene();

      //projected_character icon creation
      battle.projected_character = scene->CreateEntity("projected_char"); // can always use GetEntityByName to find the entity
      battle.projected_character.AddComponent<Transform>({});
      battle.projected_character.AddComponent<Position>({});
      battle.projected_character.AddComponent<Rotation>({});
      battle.projected_character.AddComponent<Sprite>({ FLX_STRING_NEW(R"(/images/battle ui/UI_BattleScreen_Question Mark.png)") });
      battle.projected_character.AddComponent<Scale>({ Vector3(0.5, 0.5, 0) });
      battle.projected_character.AddComponent<ZIndex>({ 21 });
      battle.projected_character.GetComponent<Transform>()->is_active = false;

      // Spawn characters
      for (auto& character : battle.drifters)
      {
        e = scene->CreateEntity(character.name); // can always use GetEntityByName to find the entity
        e.AddComponent<Transform>({});
        e.AddComponent<Character>({});
        e.AddComponent<Drifter>({});

        // find the slot position
        e.AddComponent<Position>({ battle.sprite_slot_positions[character.current_slot] });
        e.AddComponent<Rotation>({});
        e.AddComponent<Sprite>({  });//FLX_STRING_NEW(R"(/images/battle ui/UI_BattleScreen_Question Mark.png)") });

        switch (character.character_id)
        {
        case 1:
          e.AddComponent<Scale>({ Vector3(2, 2, 0) });
          e.AddComponent<Animator>(
            { FLX_STRING_NEW(R"(/images/spritesheets/Char_Renko_Idle_Attack_Anim_Sheet.flxspritesheet)"),
              FLX_STRING_NEW(R"(/images/spritesheets/Char_Renko_Idle_Attack_Anim_Sheet.flxspritesheet)") }
          );
          break;
        case 2:
          e.AddComponent<Scale>({ Vector3(2, 2, 0) });
          e.AddComponent<Animator>(
            { FLX_STRING_NEW(R"(/images/spritesheets/Char_Grace_Idle_Attack_Anim_Sheet.flxspritesheet)"),
              FLX_STRING_NEW(R"(/images/spritesheets/Char_Grace_Idle_Attack_Anim_Sheet.flxspritesheet)") }
          );
          break;
        }

        e.AddComponent<ZIndex>({ 25 + index++ });
      }

      // Spawn enemies
      index = 0;
      for (auto& character : battle.enemies)
      {
        e = scene->CreateEntity(character.name); // can always use GetEntityByName to find the entity
        e.AddComponent<Transform>({});
        e.AddComponent<Character>({});
        e.AddComponent<Enemy>({});

        e.AddComponent<Position>({ battle.sprite_slot_positions[character.current_slot + 2] + Vector3(-18, 25, 0) }
        ); // offset by 2 for enemy slots, and offset the position
        e.AddComponent<Rotation>({});
        e.AddComponent<Sprite>({ FLX_STRING_NEW(R"(/images/battle ui/UI_BattleScreen_Question Mark.png)") });

        switch (character.character_id)
        {
        case 3:
          e.AddComponent<Scale>({ Vector3(2, 2, 0) });
          e.AddComponent<Animator>(
            { FLX_STRING_NEW(R"(/images/spritesheets/Char_Enemy_01_Idle_Anim_Sheet.flxspritesheet)"),
              FLX_STRING_NEW(R"(/images/spritesheets/Char_Enemy_01_Idle_Anim_Sheet.flxspritesheet)") }
          );
          break;
        case 4:
          e.AddComponent<Scale>({ Vector3(2, 2, 0) });
          e.AddComponent<Animator>(
            { FLX_STRING_NEW(R"(/images/spritesheets/Char_Enemy_02_Idle_Anim_Sheet.flxspritesheet)"),
              FLX_STRING_NEW(R"(/images/spritesheets/Char_Enemy_02_Idle_Anim_Sheet.flxspritesheet)") }
          );
          break;
        case 5:
          e.AddComponent<Scale>({ Vector3(2, 2, 0) });
          e.AddComponent<Animator>({ FLX_STRING_NEW(R"(/images/spritesheets/Char_Jack_Idle_Anim_Sheet.flxspritesheet)"),
                                     FLX_STRING_NEW(R"(/images/spritesheets/Char_Jack_Idle_Anim_Sheet.flxspritesheet)") }
          );
          break;
        }

        e.AddComponent<ZIndex>({ 21 + index++ });
      }

      // create the healthbars
      for (auto& character : battle.drifters)
      {
        e = scene->CreateEntity(character.name + " Healthbar"); // can always use GetEntityByName to find the entity
        e.AddComponent<Healthbar>({});
        e.AddComponent<Transform>({});
        e.AddComponent<Position>({ battle.healthbar_slot_positions[character.current_slot] });
        e.AddComponent<Rotation>({});
        e.AddComponent<Scale>({ Vector3(.1f, .1f, 0) });
        e.GetComponent<Healthbar>()->original_position = e.GetComponent<Position>()->position;
        e.GetComponent<Healthbar>()->original_scale = e.GetComponent<Scale>()->scale;

        e.AddComponent<Sprite>({ FLX_STRING_NEW(R"(/images/battle ui/UI_BattleScreen_HealthBar_Green.png)") });
        e.AddComponent<ZIndex>({ 35 });

        e = scene->CreateEntity(character.name + " Stats"); // can always use GetEntityByName to find the entity
        e.AddComponent<Transform>({});
        e.AddComponent<Position>({ battle.sprite_slot_positions[character.current_slot] + Vector3(-30, -100, 0) });
        e.AddComponent<Rotation>({});
        e.AddComponent<Scale>({ Vector3(0.3f, 0.3f, 0) });
        e.AddComponent<ZIndex>({ 3 });
        e.AddComponent<Text>({
          FLX_STRING_NEW(R"(/fonts/Closeness/Closeness.ttf)"),
          FLX_STRING_NEW(R"(Itches)"),
          Vector3(1.0f, 1.0, 1.0f),
          { Renderer2DText::Alignment_Left, Renderer2DText::Alignment_Center },
          {                            600,                              320 }
        });

        e = scene->CreateEntity(character.name + " Attack_Buff"); // can always use GetEntityByName to find the entity
        e.AddComponent<Transform>({});
        e.AddComponent<Position>({ battle.healthbar_slot_positions[character.current_slot] + Vector3(-110, 0, 0) });
        e.AddComponent<Rotation>({});
        e.AddComponent<Scale>({ Vector3(.05f, .05f, 0) });

        e.AddComponent<Sprite>({ FLX_STRING_NEW(R"(/images/battle ui/UI_BattleScreen_Attack_+1.png)") });
        e.AddComponent<ZIndex>({ 36 });

        e = scene->CreateEntity(character.name + " Attack_Debuff"); // can always use GetEntityByName to find the entity
        e.AddComponent<Transform>({});
        e.AddComponent<Position>({ battle.healthbar_slot_positions[character.current_slot] + Vector3(-70, 0, 0) });
        e.AddComponent<Rotation>({});
        e.AddComponent<Scale>({ Vector3(.05f, .05f, 0) });

        e.AddComponent<Sprite>({ FLX_STRING_NEW(R"(/images/battle ui/UI_BattleScreen_Attack_-1.png)") });
        e.AddComponent<ZIndex>({ 36 });

        e = scene->CreateEntity(character.name + " Stun_Debuff"); // can always use GetEntityByName to find the entity
        e.AddComponent<Transform>({});
        e.AddComponent<Position>({ battle.healthbar_slot_positions[character.current_slot] + Vector3(-30, 0, 0) });
        e.AddComponent<Rotation>({});
        e.AddComponent<Scale>({ Vector3(.05f, .05f, 0) });

        e.AddComponent<Sprite>({ FLX_STRING_NEW(R"(/images/battle ui/UI_BattleScreen_Stun.png)") });
        e.AddComponent<ZIndex>({ 36 });

        e = scene->CreateEntity(character.name + " Shield_Buff"); // can always use GetEntityByName to find the entity
        e.AddComponent<Transform>({});
        e.AddComponent<Position>({ battle.healthbar_slot_positions[character.current_slot] + Vector3(10, 0, 0) });
        e.AddComponent<Rotation>({});
        e.AddComponent<Scale>({ Vector3(.05f, .05f, 0) });

        e.AddComponent<Sprite>({ FLX_STRING_NEW(R"(/images/battle ui/UI_BattleScreen_Def_+1.png)") });
        e.AddComponent<ZIndex>({ 36 });

        e = scene->CreateEntity(character.name + " Protect_Buff"); // can always use GetEntityByName to find the entity
        e.AddComponent<Transform>({});
        e.AddComponent<Position>({ battle.healthbar_slot_positions[character.current_slot] + Vector3(50, 0, 0) });
        e.AddComponent<Rotation>({});
        e.AddComponent<Scale>({ Vector3(.05f, .05f, 0) });

        e.AddComponent<Sprite>({ FLX_STRING_NEW(R"(/images/battle ui/UI_BattleScreen_Heal_+1.png)") });
        e.AddComponent<ZIndex>({ 36 });
      }
      for (auto& character : battle.enemies)
      {
        e = scene->CreateEntity(character.name + " Healthbar"); // can always use GetEntityByName to find the entity
        e.AddComponent<Healthbar>({});
        e.AddComponent<Transform>({});
        e.AddComponent<Position>({ battle.healthbar_slot_positions[character.current_slot + 2] } );
        e.AddComponent<Rotation>({});
        e.AddComponent<Scale>({ Vector3(.1f, .1f, 0) });
        e.GetComponent<Healthbar>()->original_position = e.GetComponent<Position>()->position;
        e.GetComponent<Healthbar>()->original_scale = e.GetComponent<Scale>()->scale;
        e.AddComponent<Sprite>({ FLX_STRING_NEW(R"(/images/battle ui/UI_BattleScreen_HealthBar_Red.png)") });
        e.AddComponent<ZIndex>({ 35 });

        e = scene->CreateEntity(character.name + " Stats"); // can always use GetEntityByName to find the entity
        e.AddComponent<Transform>({});
        e.AddComponent<Position>({ battle.sprite_slot_positions[character.current_slot + 2] + Vector3(-105, -75, 0) });
        e.AddComponent<Rotation>({});
        e.AddComponent<Scale>({ Vector3(0.3f, 0.3f, 0) });
        e.AddComponent<ZIndex>({ 3 });
        e.AddComponent<Text>({
          FLX_STRING_NEW(R"(/fonts/Closeness/Closeness.ttf)"),
          FLX_STRING_NEW(R"(Itches)"),
          Vector3(1.0f, 1.0, 1.0f),
          { Renderer2DText::Alignment_Left, Renderer2DText::Alignment_Center },
          {                            600,                              320 }
        });

        e = scene->CreateEntity(character.name + " Attack_Buff"); // can always use GetEntityByName to find the entity
        e.AddComponent<Transform>({});
        e.AddComponent<Position>({ battle.healthbar_slot_positions[character.current_slot + 2] + Vector3(-80, 15, 0) });
        e.AddComponent<Rotation>({});
        e.AddComponent<Scale>({ Vector3(.025f, .025f, 0) });

        e.AddComponent<Sprite>({ FLX_STRING_NEW(R"(/images/battle ui/UI_BattleScreen_Attack_+1.png)") });
        e.AddComponent<ZIndex>({ 36 });

        e = scene->CreateEntity(character.name + " Attack_Debuff"); // can always use GetEntityByName to find the entity
        e.AddComponent<Transform>({});
        e.AddComponent<Position>({ battle.healthbar_slot_positions[character.current_slot + 2] + Vector3(-50, 15, 0) });
        e.AddComponent<Rotation>({});
        e.AddComponent<Scale>({ Vector3(.025f, .025f, 0) });

        e.AddComponent<Sprite>({ FLX_STRING_NEW(R"(/images/battle ui/UI_BattleScreen_Attack_-1.png)") });
        e.AddComponent<ZIndex>({ 36 });

        e = scene->CreateEntity(character.name + " Stun_Debuff"); // can always use GetEntityByName to find the entity
        e.AddComponent<Transform>({});
        e.AddComponent<Position>({ battle.healthbar_slot_positions[character.current_slot + 2] + Vector3(-20, 15, 0) });
        e.AddComponent<Rotation>({});
        e.AddComponent<Scale>({ Vector3(.025f, .025f, 0) });

        e.AddComponent<Sprite>({ FLX_STRING_NEW(R"(/images/battle ui/UI_BattleScreen_Stun.png)") });
        e.AddComponent<ZIndex>({ 36 });

        e = scene->CreateEntity(character.name + " Shield_Buff"); // can always use GetEntityByName to find the entity
        e.AddComponent<Transform>({});
        e.AddComponent<Position>({ battle.healthbar_slot_positions[character.current_slot + 2] + Vector3(10, 15, 0) });
        e.AddComponent<Rotation>({});
        e.AddComponent<Scale>({ Vector3(.025f, .025f, 0) });

        e.AddComponent<Sprite>({ FLX_STRING_NEW(R"(/images/battle ui/UI_BattleScreen_Def_+1.png)") });
        e.AddComponent<ZIndex>({ 36 });

        e = scene->CreateEntity(character.name + " Protect_Buff"); // can always use GetEntityByName to find the entity
        e.AddComponent<Transform>({});
        e.AddComponent<Position>({ battle.healthbar_slot_positions[character.current_slot + 2] + Vector3(40, 15, 0) });
        e.AddComponent<Rotation>({});
        e.AddComponent<Scale>({ Vector3(.025f, .025f, 0) });

        e.AddComponent<Sprite>({ FLX_STRING_NEW(R"(/images/battle ui/UI_BattleScreen_Heal_+1.png)") });
        e.AddComponent<ZIndex>({ 36 });
      }

  #pragma endregion

    main_camera = FlexECS::Scene::GetEntityByName("Camera");
  }

  void BattleLayer::OnDetach()
  {
    // Make sure nothing carries over in the way of sound
    FMODWrapper::Core::ForceStop();
  }

  void BattleLayer::Update()
  {
    std::string& current_fps = FLX_STRING_GET(FlexECS::Scene::GetEntityByName("FPS Display").GetComponent<Text>()->text);
    current_fps = "FPS: " + std::to_string(Application::GetCurrentWindow()->GetFramerateController().GetFPS());

    bool move_one_click = Application::MessagingSystem::Receive<bool>("MoveOne clicked");
    bool move_two_click = Application::MessagingSystem::Receive<bool>("MoveTwo clicked");
    bool move_three_click = Application::MessagingSystem::Receive<bool>("MoveThree clicked");

    bool move_one_hover = Application::MessagingSystem::Receive<bool>("MoveOne hovered");
    bool move_two_hover = Application::MessagingSystem::Receive<bool>("MoveTwo hovered");
    bool move_three_hover = Application::MessagingSystem::Receive<bool>("MoveThree hovered");

    bool target_one_click = Application::MessagingSystem::Receive<bool>("TargetOne clicked");
    bool target_two_click = Application::MessagingSystem::Receive<bool>("TargetTwo clicked");
    bool target_three_click = Application::MessagingSystem::Receive<bool>("TargetThree clicked");
    bool target_four_click = Application::MessagingSystem::Receive<bool>("TargetFour clicked");
    bool target_five_click = Application::MessagingSystem::Receive<bool>("TargetFive clicked");

    // If there is no selected move
    if (!battle.is_player_turn) {
      // Set the transform component to false so that it does not render in scene
      FlexECS::Scene::GetEntityByName("Move Description").GetComponent<Transform>()->is_active = false;
      FlexECS::Scene::GetEntityByName("Move Description Text").GetComponent<Transform>()->is_active = false;
    }

    // check for escape key
    // this goes back to the main menu
    if (Input::GetKeyDown(GLFW_KEY_ESCAPE))
    {
      // set the main camera
      CameraManager::SetMainGameCameraID(main_camera);
    }
    
    if (battle.is_win && Input::AnyKeyDown())
    {
      Application::MessagingSystem::Send("Game win to menu", true);
    }

    if (battle.is_lose && Input::GetKeyDown(GLFW_KEY_R))
    {
      // TODO: Retry or something
      Application::MessagingSystem::Send("Game lose to menu", true);
    }

    // return if the battle is over
    if (battle.is_win || battle.is_lose) return;

    // start of the battle system
    //
    // Battle System Preparation
    // - return when playing animations (disable_input_timer > 0)
    // - get the current character from the speed bar
    //
    // AI Move
    // - if it's not the player's turn, do the AI move and skip the player input code
    //
    // Player Input
    // - if it's the player's turn, skip the AI move and check for input
    // - if the player has selected a target, check for input for the move
    // - if the player has selected a move, apply the move and update the speed
    // - play the animations and disable input for the duration of the move animation
    //
    // Resolve Game State
    // - resolve speed bar
    //
    // Update Displays
    // - update the targeting display
    // - update the speed bar display
    //
    // end of the battle system

  #pragma region Battle System Preparation

    // current active character

    //_Character current_character
    battle.current_character = battle.speed_bar.front();

    #ifdef _DEBUG
    FLX_ASSERT(battle.current_character != nullptr, "Current character is null.");
    FLX_ASSERT(battle.current_character->is_alive, "Current character is dead.");
    #else
    if (battle.current_character == nullptr || !battle.current_character->is_alive) return;
    #endif

    auto current_character_entity = FlexECS::Scene::GetEntityByName(battle.current_character->name);
    auto& current_character_animator = *current_character_entity.GetComponent<Animator>();

    // determine if it's the player's turn
    // player is 1-2, enemy is 3-5
    battle.is_player_turn = (battle.current_character->character_id <= 2);

    // Flip only if not true to cache for later
    if (!battle.is_player_turn) battle.prev_state = battle.is_player_turn;

    // disable input if the timer is active
    if (battle.disable_input_timer > 0.f)
    {
      battle.disable_input_timer -= Application::GetCurrentWindow()->GetFramerateController().GetDeltaTime();

      // hide the move UI during the animation
      for (FlexECS::Entity entity : FlexECS::Scene::GetActiveScene()->CachedQuery<Transform, MoveUI>())
        entity.GetComponent<Transform>()->is_active = false;

      return;
    }

    if (battle.previous_character != nullptr) {
      Vector3 previous_position = (battle.previous_character->character_id <= 2) ?
        battle.sprite_slot_positions[battle.previous_character->current_slot] : 
        battle.sprite_slot_positions[battle.previous_character->current_slot + 2];
      battle.previous_character_entity.GetComponent<Position>()->position = previous_position;
    }
    // hide or display the move UI
    for (FlexECS::Entity entity : FlexECS::Scene::GetActiveScene()->CachedQuery<Transform, MoveUI>())
      entity.GetComponent<Transform>()->is_active = battle.is_player_turn;

#if 0
    // lock characters to their slots
    for (auto character : battle.drifters)
    {
      auto entity = FlexECS::Scene::GetEntityByName(character.name);
      entity.GetComponent<Position>()->position = battle.sprite_slot_positions[character.current_slot];
    }
    
#endif

    // Just swapped from enemy phase to player phase
    if (battle.prev_state != battle.is_player_turn && battle.is_player_turn)
    {
      // Plays sound if swap from enemy phase to player phase
        std::string audio_to_play = "/audio/" + battle.current_character->name + " start.mp3";
        FlexECS::Scene::GetEntityByName("Play SFX").GetComponent<Audio>()->audio_file = FLX_STRING_NEW(audio_to_play);
        //FLX_STRING_NEW(R"(/audio/start turn.mp3)");
      FlexECS::Scene::GetEntityByName("Play SFX").GetComponent<Audio>()->should_play = true;

      // offset current player character to the right a bit
      current_character_entity.GetComponent<Position>()->position.x += 100;

      /*
      // Defaults target selection
      for (int i{0}; i < battle.enemy_slots.size(); ++i)
      {
        if (battle.enemy_slots[i]->is_alive && battle.enemy_slots[i] != nullptr)
        {
          battle.target = i + 1;
          break;
        }
      }
      */
      battle.current_move = nullptr;
      battle.initial_target = nullptr;
      battle.target = 0;
      battle.prev_state = battle.is_player_turn; // dont forget to reset, of course...
    }


#pragma endregion


#pragma region AI Move

    // enemy AI
    if (!battle.is_player_turn && battle.current_character->stun_debuff_duration == 0)
    {
      // randomly pick a target
        //battle.current_move = nullptr;

        // randomly pick a move
      // TODO: not yet
        battle.current_move = nullptr;
        battle.initial_target = nullptr;
        battle.target = 0;

        int move_num = Range<int>(0, 2).Get();
        switch (move_num)
        {
        case 0:
            battle.current_move = &battle.current_character->move_one;
            break;
        case 1:
            battle.current_move = &battle.current_character->move_two;
            break;
        case 2:
            battle.current_move = &battle.current_character->move_three;
            break;
        }

      while (battle.initial_target == nullptr || !battle.initial_target->is_alive) battle.initial_target = battle.drifter_slots[Range<int>(0, 1).Get()];

      // Temporarily move the character
      battle.previous_character = battle.current_character;
      battle.previous_character_entity = current_character_entity;
      current_character_entity.GetComponent<Position>()->position = battle.sprite_slot_positions[battle.initial_target->current_slot];
      
      // apply the move
      //Move_Resolution();
      //target_character->current_health -= move->damage;
      //target_character->current_speed += move->damage;

      // update the character's speed
      battle.current_character->current_speed += battle.current_character->speed + battle.current_move->speed;

          if (battle.current_character->attack_buff_duration > 0)
              battle.current_character->attack_buff_duration -= 1;

          if (battle.current_character->attack_debuff_duration > 0)
              battle.current_character->attack_debuff_duration -= 1;

          if (battle.current_character->shield_buff_duration > 0)
              battle.current_character->shield_buff_duration -= 1;

          if (battle.current_character->protect_buff_duration > 0)
              battle.current_character->protect_buff_duration -= 1;

      std::vector<_Character*> targets;
      for (int i = 0; i < battle.current_move->effect.size(); i++) {
          if (battle.current_move->target[i] == "ALL_ENEMIES")
          {
              for (auto character : battle.drifters_and_enemies)
              {
                  if (character->is_alive && character->character_id <= 2)
                  {
                      targets.push_back(character);
                  }
              }
          }
          else if (battle.current_move->target[i] == "ADJACENT_ENEMIES")
          {
              for (auto character : battle.drifters_and_enemies)
              {
                  if (character->is_alive && (character->current_slot == battle.target - 1 && character->character_id <= 2 || character->current_slot == battle.target && character->character_id <= 2 || character->current_slot == battle.target + 1 && character->character_id <= 2))
                  {
                      targets.push_back(character);
                  }
              }
          }
          else if (battle.current_move->target[i] == "NEXT_ENEMY")
          {
              for (auto character : battle.drifters_and_enemies)
              {
                  if (character->is_alive && character->character_id <= 2)
                  {
                      targets.push_back(character);
                      break;
                  }
              }
          }
          else if (battle.current_move->target[i] == "SINGLE_ENEMY")
          {
              for (auto character : battle.drifters_and_enemies)
              {
                  if (character->is_alive && character->current_slot == battle.target && character->character_id <= 2)
                  {
                      targets.push_back(character);
                  }
              }
          }
          else if (battle.current_move->target[i] == "ALL_ALLIES")
          {
              for (auto character : battle.drifters_and_enemies)
              {
                  if (character->is_alive && character->character_id > 2)
                  {
                      targets.push_back(character);
                  }
              }
          }
          else if (battle.current_move->target[i] == "NEXT_ALLY")
          {
              for (auto character : battle.drifters_and_enemies)
              {
                  if (character->is_alive && character->character_id > 2 && character != battle.current_character)
                  {
                      targets.push_back(character);
                      break;
                  }
              }
          }
          else if (battle.current_move->target[i] == "SINGLE_ALLY")
          {
              if (battle.current_move->target[0] == "ALL_ALLIES" || battle.current_move->target[0] == "NEXT_ALLY" || battle.current_move->target[0] == "SINGLE_ALLY" || battle.current_move->target[0] == "SELF") //fizzles if not targeting ally
              {
                  for (auto character : battle.drifters_and_enemies)
                  {
                      if (character->is_alive && character->current_slot == battle.target && character->character_id > 2)
                      {
                          targets.push_back(character);
                      }
                  }
              }
              //else targets.push_back(*(battle.current_character)); //defaults to targeting self
          }
          else if (battle.current_move->target[i] == "ALL")
          {
              for (auto character : battle.drifters_and_enemies)
              {
                  if (character->is_alive)
                  targets.push_back(character);
              }
          }
          else if (battle.current_move->target[i] == "SELF")
          {
                  targets.push_back(battle.current_character);
          }

          if (battle.current_move->effect[i] == "Damage")
          {
              for (auto character : targets)
              {
                  if (character->shield_buff_duration > 0)
                  {
                      continue;
                  }
                  else
                  {
                      int final_damage = battle.current_move->value[i];
                      if (battle.current_character->attack_buff_duration > 0)
                      {
                          final_damage += battle.current_move->value[i] / 2;
                      }
                      if (battle.current_character->attack_debuff_duration > 0)
                      {
                          final_damage -= battle.current_move->value[i] / 2;
                      }
                      character->current_health -= final_damage;
                  }
              }
          }
          if (battle.current_move->effect[i] == "Heal")
          {
              for (auto character : targets)
              {
                  if (character->current_health + battle.current_move->value[i] > character->health)
                  {
                      character->current_health = character->health;
                  }
                  else character->current_health += battle.current_move->value[i];
              }
          }
          else if (battle.current_move->effect[i] == "Speed_Up")
          {
              for (auto character : targets)
              {
                  if (character->current_speed - battle.current_move->value[i] < 0)
                  {
                      character->current_speed = 0;
                  }
                  else character->current_speed -= battle.current_move->value[i];
              }
          }
          else if (battle.current_move->effect[i] == "Speed_Down")
          {
              for (auto character : targets)
              {
                  character->current_speed += battle.current_move->value[i];
              }
          }
          else if (battle.current_move->effect[i] == "Attack_Up")
          {
              for (auto character : targets)
              {
                  character->attack_buff_duration += battle.current_move->value[i];
              }
          }
          else if (battle.current_move->effect[i] == "Attack_Down")
          {
              for (auto character : targets)
              {
                  if (character->protect_buff_duration > 0) continue;
                  else character->attack_debuff_duration += battle.current_move->value[i];
              }
          }
          else if (battle.current_move->effect[i] == "Stun")
          {
              for (auto character : targets)
              {
                  if (character->protect_buff_duration > 0) continue;
                  else character->stun_debuff_duration += battle.current_move->value[i];
              }
          }
          else if (battle.current_move->effect[i] == "Shield")
          {
              for (auto character : targets)
              {
                  character->shield_buff_duration += battle.current_move->value[i];
                  Log::Warning(std::to_string(character->shield_buff_duration));
              }
          }
          else if (battle.current_move->effect[i] == "Protect")
          {
              for (auto character : targets)
              {
                  character->protect_buff_duration += battle.current_move->value[i];
              }
          }
          else if (battle.current_move->effect[i] == "Strip")
          {
              for (auto character : targets)
              {
                  character->attack_buff_duration = 0;
                  character->shield_buff_duration = 0;
                  character->protect_buff_duration = 0;
              }
          }
          else if (battle.current_move->effect[i] == "Cleanse")
          {
              for (auto character : targets)
              {
                  character->attack_debuff_duration = 0;
                  character->stun_debuff_duration = 0;
              }
          }
          targets.clear();
      }

      // play the animation
#pragma region Animation

      switch (battle.current_character->character_id)
      {
      case 3:
        current_character_animator.spritesheet_handle =
          FLX_STRING_NEW(R"(/images/spritesheets/Char_Enemy_01_Attack_Anim_Sheet.flxspritesheet)");
        FlexECS::Scene::GetEntityByName("Play SFX").GetComponent<Audio>()->audio_file =
          FLX_STRING_NEW(R"(/audio/robot shooting.mp3)");
        FlexECS::Scene::GetEntityByName("Play SFX").GetComponent<Audio>()->should_play = true;
        break;
      case 4:
        current_character_animator.spritesheet_handle =
          FLX_STRING_NEW(R"(/images/spritesheets/Char_Enemy_02_Attack_Anim_Sheet.flxspritesheet)");
        FlexECS::Scene::GetEntityByName("Play SFX").GetComponent<Audio>()->audio_file =
          FLX_STRING_NEW(R"(/audio/robot shooting.mp3)");
        FlexECS::Scene::GetEntityByName("Play SFX").GetComponent<Audio>()->should_play = true;
        break;
      case 5:
        // current_character_animator.spritesheet_handle =
        //   FLX_STRING_NEW(R"(/images/spritesheets/Char_Jack_Attack_Anim_Sheet.flxspritesheet)");
        // FlexECS::Scene::GetEntityByName("Play SFX").GetComponent<Audio>()->audio_file =
        // FLX_STRING_NEW(R"(/audio/jack attack (SCI-FI-IMPACT_GEN-HDF-20694).wav)");
        // FlexECS::Scene::GetEntityByName("Play SFX").GetComponent<Audio>()->should_play = true;
        break;
      }
      float animation_time =
        FLX_ASSET_GET(Asset::Spritesheet, FLX_STRING_GET(current_character_animator.spritesheet_handle))
          .total_frame_time;
      current_character_animator.should_play = true;
      current_character_animator.is_looping = false;
      current_character_animator.return_to_default = true;
      current_character_animator.frame_time = 0.f;
      current_character_animator.current_frame = 0;

      auto target_entity = FlexECS::Scene::GetEntityByName(battle.initial_target->name);
      auto& target_animator = *target_entity.GetComponent<Animator>();
      switch (battle.initial_target->character_id)
      {
      case 1:
        target_animator.spritesheet_handle =
          FLX_STRING_NEW(R"(/images/spritesheets/Char_Renko_Hurt_Anim_Sheet.flxspritesheet)");
        break;
      case 2:
        target_animator.spritesheet_handle =
          FLX_STRING_NEW(R"(/images/spritesheets/Char_Grace_Hurt_Anim_Sheet.flxspritesheet)");
        break;
      }
      target_animator.should_play = true;
      target_animator.is_looping = false;
      target_animator.return_to_default = true;
      target_animator.frame_time = 0.f;
      target_animator.current_frame = 0;

#pragma endregion

      // disable input for the duration of the move animation
      battle.disable_input_timer += animation_time + 1.f;
    }

#pragma endregion


#pragma region Player Input

#pragma region Targeting

    // TODO: support multi-targeting patterns
    if (battle.is_player_turn && battle.current_move != nullptr)
    {
        if (Input::GetKeyDown(GLFW_KEY_1) || target_one_click)
        {
            if (battle.target == 0)
            {
                battle.target = -1;
            }
            else battle.target = 0;
        }
      else if (Input::GetKeyDown(GLFW_KEY_2) || target_two_click)
        {
            if (battle.target == 1)
            {
                battle.target = -1;
            }
            else battle.target = 1;
        }
      else if (Input::GetKeyDown(GLFW_KEY_3) || target_three_click)
        {
            if (battle.target == 2)
            {
                battle.target = -1;
            }
            else battle.target = 2;
        }
      else if (Input::GetKeyDown(GLFW_KEY_4) || target_four_click)
        {
            if (battle.target == 3)
            {
                battle.target = -1;
            }
            else battle.target = 3;
        }
      else if (Input::GetKeyDown(GLFW_KEY_5) || target_five_click)
        {
            if (battle.target == 4)
            {
                battle.target = -1;
            }
            else battle.target = 4;
        }

      if (battle.current_move->target[0] == "ALL_ALLIES" || battle.current_move->target[0] == "NEXT_ALLY" || battle.current_move->target[0] == "SINGLE_ALLY" || battle.current_move->target[0] == "SELF")
      {
          for (auto character : battle.drifters_and_enemies)
          {
              if (character->current_slot == battle.target && (character->character_id <= 2))
              {
                  battle.initial_target = character;
                  if (!battle.initial_target->is_alive)
                      battle.initial_target = nullptr;
                  break;
              }
              else battle.initial_target = nullptr;
          }
          if (battle.initial_target == nullptr)
          {
              for (auto character : battle.drifters_and_enemies)
              {
                  if (character->character_id <= 2 && character->is_alive)
                  {
                      battle.initial_target = character;
                      battle.target = character->current_slot;
                      break;
                  }
              }
          }
      }
      else
      {
          for (auto character : battle.drifters_and_enemies)
          {
              if (character->current_slot == battle.target && (character->character_id > 2))
              {
                  battle.initial_target = character;
                  if (!battle.initial_target->is_alive)
                      battle.initial_target = nullptr;
                  break;
              }
              else battle.initial_target = nullptr;
          }
          if (battle.initial_target == nullptr)
          {
              for (auto character : battle.drifters_and_enemies)
              {
                  if (character->character_id > 2 && character->is_alive)
                  {
                      battle.initial_target = character;
                      battle.target = character->current_slot;
                      break;
                  }
              }
          }
      }
    }

#pragma endregion

#pragma region Moves

    if (battle.current_character->stun_debuff_duration > 0)
    {
        battle.current_character->stun_debuff_duration--;

        if (battle.current_character->attack_buff_duration > 0)
            battle.current_character->attack_buff_duration -= 1;

        if (battle.current_character->attack_debuff_duration > 0)
            battle.current_character->attack_debuff_duration -= 1;

        if (battle.current_character->shield_buff_duration > 0)
            battle.current_character->shield_buff_duration -= 1;

        if (battle.current_character->protect_buff_duration > 0)
            battle.current_character->protect_buff_duration -= 1;

        battle.current_character->current_speed = battle.current_character->speed + 10;

        // Reset move selection, as well as description
        FLX_STRING_GET(FlexECS::Scene::GetEntityByName("Move Description Text").GetComponent<Text>()->text) = "";
        FLX_STRING_GET(FlexECS::Scene::GetEntityByName("Move 1 Text").GetComponent<Text>()->text) = "";
        FLX_STRING_GET(FlexECS::Scene::GetEntityByName("Move 2 Text").GetComponent<Text>()->text) = "";
        FLX_STRING_GET(FlexECS::Scene::GetEntityByName("Move 3 Text").GetComponent<Text>()->text) = "";

        battle.prev_state = false; // Just swapped from player phase to enemy phase (even if its the player turn next, take it as so.)
    }
    // Executes if player turn and target is selected and some move is already selected
    else if (battle.is_player_turn && battle.current_move != nullptr && battle.initial_target != nullptr &&
      (Input::GetKeyDown(GLFW_KEY_SPACE) || (!battle.is_key_input && (move_one_click || move_two_click || move_three_click))))
    {
        if (battle.current_move == &battle.current_character->move_one)
        {
            switch (battle.current_character->character_id)
            {
            case 1:
                current_character_animator.spritesheet_handle =
                    FLX_STRING_NEW(R"(/images/spritesheets/Char_Renko_Attack_Anim_Sheet.flxspritesheet)");
                FlexECS::Scene::GetEntityByName("Play SFX").GetComponent<Audio>()->audio_file =
                    FLX_STRING_NEW(R"(/audio/generic attack.mp3)");
                FlexECS::Scene::GetEntityByName("Play SFX").GetComponent<Audio>()->should_play = true;
                break;
            case 2:
                current_character_animator.spritesheet_handle =
                    FLX_STRING_NEW(R"(/images/spritesheets/Char_Grace_Attack_Anim_Sheet.flxspritesheet)");
                FlexECS::Scene::GetEntityByName("Play SFX").GetComponent<Audio>()->audio_file =
                    FLX_STRING_NEW(R"(/audio/generic attack.mp3)");
                FlexECS::Scene::GetEntityByName("Play SFX").GetComponent<Audio>()->should_play = true;
                break;
            }
        }
        if (battle.current_move == &battle.current_character->move_two)
        {
            switch (battle.current_character->character_id)
            {
            case 1:
                current_character_animator.spritesheet_handle =
                    FLX_STRING_NEW(R"(/images/spritesheets/Char_Renko_Attack_Anim_Sheet.flxspritesheet)");
                FlexECS::Scene::GetEntityByName("Play SFX").GetComponent<Audio>()->audio_file =
                    FLX_STRING_NEW(R"(/audio/generic attack.mp3)");
                FlexECS::Scene::GetEntityByName("Play SFX").GetComponent<Audio>()->should_play = true;
                break;
            case 2:
                current_character_animator.spritesheet_handle =
                    FLX_STRING_NEW(R"(/images/spritesheets/Char_Grace_Attack_Anim_Sheet.flxspritesheet)");
                FlexECS::Scene::GetEntityByName("Play SFX").GetComponent<Audio>()->audio_file =
                    FLX_STRING_NEW(R"(/audio/generic attack.mp3)");
                FlexECS::Scene::GetEntityByName("Play SFX").GetComponent<Audio>()->should_play = true;
                break;
            }
        }
        if (battle.current_move == &battle.current_character->move_three)
        {
            switch (battle.current_character->character_id)
            {
            case 1:
                current_character_animator.spritesheet_handle =
                    FLX_STRING_NEW(R"(/images/spritesheets/Char_Renko_Ult_Anim_Sheet.flxspritesheet)");
                FlexECS::Scene::GetEntityByName("Play SFX").GetComponent<Audio>()->audio_file =
                    FLX_STRING_NEW(R"(/audio/chrono gear activation (SCI-FI-POWER-UP_GEN-HDF-20770).wav)");
                FlexECS::Scene::GetEntityByName("Play SFX").GetComponent<Audio>()->should_play = true;
                break;
            case 2:
                current_character_animator.spritesheet_handle =
                    FLX_STRING_NEW(R"(/images/spritesheets/Char_Grace_Ult_Anim_Sheet.flxspritesheet)");
                FlexECS::Scene::GetEntityByName("Play SFX").GetComponent<Audio>()->audio_file =
                    FLX_STRING_NEW(R"(/audio/chrono gear activation (SCI-FI-POWER-UP_GEN-HDF-20770).wav)");
                FlexECS::Scene::GetEntityByName("Play SFX").GetComponent<Audio>()->should_play = true;
                break;
            }
        }

        // temporarily move character
        if (battle.current_move->target[0] == "ALL_ALLIES" || battle.current_move->target[0] == "NEXT_ALLY" || battle.current_move->target[0] == "SINGLE_ALLY" || battle.current_move->target[0] == "SELF")
        {
        }
        else
        {
            battle.previous_character = battle.current_character;
            battle.previous_character_entity = current_character_entity;
            current_character_entity.GetComponent<Position>()->position = battle.sprite_slot_positions[battle.initial_target->current_slot + 2];
        }

        // update the character's speed
        battle.current_character->current_speed += battle.current_character->speed + battle.current_move->speed;

        if (battle.current_character->attack_buff_duration > 0)
        battle.current_character->attack_buff_duration--;

        if (battle.current_character->attack_debuff_duration > 0)
        battle.current_character->attack_debuff_duration--;

        if (battle.current_character->shield_buff_duration > 0)
        battle.current_character->shield_buff_duration--;

        if (battle.current_character->protect_buff_duration > 0)
        battle.current_character->protect_buff_duration--;

        // apply the move
        std::vector<_Character*> targets;
        for (int i = 0; i < battle.current_move->effect.size(); i++) {
            Log::Debug((battle.current_move->effect[i]));
            Log::Debug(std::to_string(battle.current_move->value[i]));
            Log::Debug((battle.current_move->target[i]));
            if (battle.current_move->target[i] == "ALL_ENEMIES")
            {
                for (auto character : battle.drifters_and_enemies)
                {
                    if (character->is_alive && character->character_id > 2)
                    {
                        targets.push_back(character);
                    }
                }
            }
            else if (battle.current_move->target[i] == "ADJACENT_ENEMIES")
            {
                for (auto character : battle.drifters_and_enemies)
                {
                    if (character->is_alive && (character->current_slot == battle.target - 1 && character->character_id > 2 || character->current_slot == battle.target && character->character_id > 2 || character->current_slot == battle.target + 1 && character->character_id > 2))
                    {
                        targets.push_back(character);
                    }
                }
            }
            else if (battle.current_move->target[i] == "NEXT_ENEMY")
            {
                for (auto character : battle.drifters_and_enemies)
                {
                    if (character->is_alive && character->character_id > 2)
                    {
                        targets.push_back(character);
                        break;
                    }
                }
            }
            else if (battle.current_move->target[i] == "SINGLE_ENEMY")
            {
                for (auto character : battle.drifters_and_enemies)
                {
                    if (character->is_alive && character->current_slot == battle.target && character->character_id > 2)
                    {
                        targets.push_back(character);
                    }
                }
            }
            else if (battle.current_move->target[i] == "ALL_ALLIES")
            {
                for (auto character : battle.drifters_and_enemies)
                {
                    if (character->is_alive && character->character_id <= 2)
                    {
                        targets.push_back(character);
                    }
                }
            }
            else if (battle.current_move->target[i] == "NEXT_ALLY")
            {
                for (auto character : battle.drifters_and_enemies)
                {
                    if (character->is_alive && character->character_id <= 2 && character != battle.current_character)
                    {
                        targets.push_back(character);
                        break;
                    }
                }
            }
            else if (battle.current_move->target[i] == "SINGLE_ALLY")
            {
                if (battle.current_move->target[0] == "ALL_ALLIES" || battle.current_move->target[0] == "NEXT_ALLY" || battle.current_move->target[0] == "SINGLE_ALLY" || battle.current_move->target[0] == "SELF") //fizzles if not targeting ally
                {
                    for (auto character : battle.drifters_and_enemies)
                    {
                        if (character->is_alive && character->current_slot == battle.target && character->character_id <= 2)
                        {
                            targets.push_back(character);
                        }
                    }
                }
                //else targets.push_back(*(battle.current_character)); //defaults to targeting self
            }
            else if (battle.current_move->target[i] == "ALL")
            {
                for (auto character : battle.drifters_and_enemies)
                {
                    if (character->is_alive)
                    targets.push_back(character);
                }
            }
            else if (battle.current_move->target[i] == "SELF")
            {
                targets.push_back(battle.current_character);
            }

            if (battle.current_move->effect[i] == "Damage")
            {
                for (auto character : targets)
                {
                    if (character->shield_buff_duration > 0)
                    {
                        continue;
                    }
                    else
                    {
                        int final_damage = battle.current_move->value[i];
                        if (battle.current_character->attack_buff_duration > 0)
                        {
                            final_damage += battle.current_move->value[i] / 2;
                        }
                        if (battle.current_character->attack_debuff_duration > 0)
                        {
                            final_damage -= battle.current_move->value[i] / 2;
                        }
                        character->current_health -= final_damage;
                        Log::Debug(std::to_string(character->current_health));
                    }
                }
            }
            if (battle.current_move->effect[i] == "Heal")
            {
                for (auto character : targets)
                {
                    if (character->current_health + battle.current_move->value[i] > character->health)
                    {
                        character->current_health = character->health;
                    }
                    else character->current_health += battle.current_move->value[i];
                }
            }
            else if (battle.current_move->effect[i] == "Speed_Up")
            {
                for (auto character : targets)
                {
                    if (character->current_speed - battle.current_move->value[i] < 0)
                    {
                        character->current_speed = 0;
                    }
                    else character->current_speed -= battle.current_move->value[i];
                }
            }
            else if (battle.current_move->effect[i] == "Speed_Down")
            {
                for (auto character : targets)
                {
                    character->current_speed += battle.current_move->value[i];
                }
            }
            else if (battle.current_move->effect[i] == "Attack_Up")
            {
                for (auto character : targets)
                {
                    character->attack_buff_duration += battle.current_move->value[i];
                }
            }
            else if (battle.current_move->effect[i] == "Attack_Down")
            {
                for (auto character : targets)
                {
                    if (character->protect_buff_duration > 0) continue;
                    else character->attack_debuff_duration += battle.current_move->value[i];
                }
            }
            else if (battle.current_move->effect[i] == "Stun")
            {
                for (auto character : targets)
                {
                    if (character->protect_buff_duration > 0) continue;
                    else character->stun_debuff_duration += battle.current_move->value[i];
                }
            }
            else if (battle.current_move->effect[i] == "Shield")
            {
                for (auto character : targets)
                {
                    character->shield_buff_duration += battle.current_move->value[i];
                    Log::Warning(std::to_string(character->shield_buff_duration));
                }
            }
            else if (battle.current_move->effect[i] == "Protect")
            {
                for (auto character : targets)
                {
                    character->protect_buff_duration += battle.current_move->value[i];
                }
            }
            else if (battle.current_move->effect[i] == "Strip")
            {
                for (auto character : targets)
                {
                    character->attack_buff_duration = 0;
                    character->shield_buff_duration = 0;
                    character->protect_buff_duration = 0;
                }
            }
            else if (battle.current_move->effect[i] == "Cleanse")
            {
                for (auto character : targets)
                {
                    character->attack_debuff_duration = 0;
                    character->stun_debuff_duration = 0;
                }
            }
            targets.clear();
        }

        // reset the target
        //battle.target = 0;

        // play the animation
        float animation_time =
          FLX_ASSET_GET(Asset::Spritesheet, FLX_STRING_GET(current_character_animator.spritesheet_handle))
            .total_frame_time;
        current_character_animator.should_play = true;
        current_character_animator.is_looping = false;
        current_character_animator.return_to_default = true;
        current_character_animator.frame_time = 0.f;
        current_character_animator.current_frame = 0;

        auto target_entity = FlexECS::Scene::GetEntityByName(battle.initial_target->name);
        auto& target_animator = *target_entity.GetComponent<Animator>();
        switch (battle.initial_target->character_id)
        {
        case 3:
          target_animator.spritesheet_handle =
            FLX_STRING_NEW(R"(/images/spritesheets/Char_Enemy_01_Hurt_Anim_Sheet.flxspritesheet)");
          break;
        case 4:
          target_animator.spritesheet_handle =
            FLX_STRING_NEW(R"(/images/spritesheets/Char_Enemy_02_Hurt_Anim_Sheet.flxspritesheet)");
          break;
        case 5:
          // special case, the screen will flash red
          break;
        }
        target_animator.should_play = true;
        target_animator.is_looping = false;
        target_animator.return_to_default = true;
        target_animator.frame_time = 0.f;
        target_animator.current_frame = 0;

        // disable input for the duration of the move animation
        battle.disable_input_timer += animation_time + 1.f;

        // Reset move selection, as well as description
        FLX_STRING_GET(FlexECS::Scene::GetEntityByName("Move Description Text").GetComponent<Text>()->text) = "";
        FLX_STRING_GET(FlexECS::Scene::GetEntityByName("Move 1 Text").GetComponent<Text>()->text) = "";
        FLX_STRING_GET(FlexECS::Scene::GetEntityByName("Move 2 Text").GetComponent<Text>()->text) = "";
        FLX_STRING_GET(FlexECS::Scene::GetEntityByName("Move 3 Text").GetComponent<Text>()->text) = "";

<<<<<<< HEAD
=======
        FLX_STRING_GET(FlexECS::Scene::GetEntityByName("Move 1").GetComponent<Sprite>()->sprite_handle) =
          "/images/battle ui/Battle_UI_Skill_Unselected.png";
        FLX_STRING_GET(FlexECS::Scene::GetEntityByName("Move 2").GetComponent<Sprite>()->sprite_handle) =
          "/images/battle ui/Battle_UI_Skill_Unselected.png";
        FLX_STRING_GET(FlexECS::Scene::GetEntityByName("Move 3").GetComponent<Sprite>()->sprite_handle) =
          "/images/battle ui/Battle_UI_Skill_Unselected.png";

>>>>>>> d4522936
        battle.current_move = nullptr;

        battle.projected_character.GetComponent<Transform>()->is_active = false;
        battle.projected_speed = 0;

        battle.is_player_turn = false;
        battle.prev_state = false; // Just swapped from player phase to enemy phase (even if its the player turn next, take it as so.)
    }

    // Sets the description for the current character and locks the current selected move for the next loop to consume
    if (battle.is_player_turn)
    {
      // Start of player turn to display their first move as default
      if (battle.current_move == nullptr) {
        battle.current_move = &battle.current_character->move_one;
        FlexECS::Scene::GetActiveScene()->GetEntityByName("Move Description").GetComponent<Transform>()->is_active = true;

        FlexECS::Entity tempEntity = FlexECS::Scene::GetActiveScene()->GetEntityByName("Move Description Text");
        tempEntity.GetComponent<Transform>()->is_active = true;
        FLX_STRING_GET(tempEntity.GetComponent<Text>()->text) = battle.current_move->description;
      }

      if (Input::GetKeyDown(GLFW_KEY_Z) || Input::GetKeyDown(GLFW_KEY_X) || Input::GetKeyDown(GLFW_KEY_C)) {
        if (!battle.is_key_input) {
          bool& to_set_active = FlexECS::Scene::GetActiveScene()->GetEntityByName("Move Description").GetComponent<Transform>()->is_active;
          if (!to_set_active) to_set_active = true;

<<<<<<< HEAD
          to_set_active = FlexECS::Scene::GetActiveScene()->GetEntityByName("Move Description Text").GetComponent<Transform>()->is_active;
          if (!to_set_active) to_set_active = true;
=======
          FlexECS::Scene::GetEntityByName("Move Description").GetComponent<Transform>()->is_active = true;
          FlexECS::Scene::GetEntityByName("Move Description Text").GetComponent<Transform>()->is_active = true;
>>>>>>> d4522936

          // Toggles the variable (so that the input being read is from key only)
          battle.is_key_input ^= true;
        }
      }

      // Mouse movement detection
      if (Input::GetMousePositionDelta().x > 0.f || Input::GetMousePositionDelta().y > 0.f) {
<<<<<<< HEAD
        if (battle.is_key_input) battle.is_key_input ^= true;
=======
        if (battle.is_key_input) {
          FlexECS::Entity tempMove = FlexECS::Entity::Null;

          // Get the entity of the current selected move so that we can change the sprite to unselected
          FLX_STRING_GET(FlexECS::Scene::GetEntityByName("Move 1").GetComponent<Sprite>()->sprite_handle)
            = "/images/battle ui/Battle_UI_Skill_Unselected.png";
          FLX_STRING_GET(FlexECS::Scene::GetEntityByName("Move 2").GetComponent<Sprite>()->sprite_handle)
            = "/images/battle ui/Battle_UI_Skill_Unselected.png";
          FLX_STRING_GET(FlexECS::Scene::GetEntityByName("Move 3").GetComponent<Sprite>()->sprite_handle)
            = "/images/battle ui/Battle_UI_Skill_Unselected.png";

          FlexECS::Scene::GetEntityByName("Move Description").GetComponent<Transform>()->is_active = false;
          FlexECS::Scene::GetEntityByName("Move Description Text").GetComponent<Transform>()->is_active = false;

          battle.current_move = nullptr;

          battle.is_key_input ^= true;
        }
>>>>>>> d4522936
      }

      if ((Input::GetKeyDown(GLFW_KEY_Z) && battle.is_key_input) || 
        (move_one_hover && !battle.is_key_input))
      {
        battle.current_move = &battle.current_character->move_one;
        FLX_STRING_GET(FlexECS::Scene::GetEntityByName("Move Description Text").GetComponent<Text>()->text) = 
            battle.current_character->move_one.description;
        battle.projected_speed = battle.current_character->speed + battle.current_move->speed;
      }
      if ((Input::GetKeyDown(GLFW_KEY_X) && battle.is_key_input) ||
        (move_two_hover && !battle.is_key_input))
      {
        battle.current_move = &battle.current_character->move_two;
        FLX_STRING_GET(FlexECS::Scene::GetEntityByName("Move Description Text").GetComponent<Text>()->text) =  
            battle.current_character->move_two.description;
        battle.projected_speed = battle.current_character->speed + battle.current_move->speed;
      }
      if ((Input::GetKeyDown(GLFW_KEY_C) && battle.is_key_input) ||
        (move_three_hover && !battle.is_key_input))
      {
        battle.current_move = &battle.current_character->move_three;
        FLX_STRING_GET(FlexECS::Scene::GetEntityByName("Move Description Text").GetComponent<Text>()->text) = 
            battle.current_character->move_three.description;
        battle.projected_speed = battle.current_character->speed + battle.current_move->speed;
      }

      int slot_number = -1; //will always be bigger than first element (itself), account for +1 for slot 0.
<<<<<<< HEAD
      if (battle.projected_speed > 0)
=======
      if (battle.projected_speed > 0 && FlexECS::Scene::GetEntityByName("Move Description").GetComponent<Transform>()->is_active)
>>>>>>> d4522936
      {
        battle.projected_character.GetComponent<Transform>()->is_active = true;
        for (auto character : battle.speed_bar)
        {
          if (battle.projected_speed < character->current_speed)
          {
            //if smaller than slot 1, -1 + 1 = 0 (always bigger than slot 0, aka itself, it will be displayed on slot 0 + offset to the right, between slot 0 and slot 1
            break;
          }
          else
          {
            slot_number++;
          }
        }

        bool checkFirst = true; //grabs current character's icon, slot 0
        for (FlexECS::Entity& entity : FlexECS::Scene::GetActiveScene()->CachedQuery<Sprite, SpeedBarSlot>())
        {
          if (checkFirst)
          {
            battle.projected_character.GetComponent<Sprite>()->sprite_handle = entity.GetComponent<Sprite>()->sprite_handle;
            checkFirst = false;
          }
          if (slot_number == 0)
          {
            battle.projected_character.GetComponent<Position>()->position = entity.GetComponent<Position>()->position + Vector3{ 65, -65, 0 };
            break;
          }
          else
          {
            slot_number--; //counts backwards to the slot it's supposed to be
          }
        }
      }

      // update the character id in the slot based on the speed bar order
      for (FlexECS::Entity& entity : FlexECS::Scene::GetActiveScene()->CachedQuery<SpeedBarSlot>())
      {
          auto& speed_bar_slot = *entity.GetComponent<SpeedBarSlot>();

          if (speed_bar_slot.slot_number <= battle.speed_bar.size())
              speed_bar_slot.character = battle.speed_bar[speed_bar_slot.slot_number - 1]->character_id;
          else
              speed_bar_slot.character = 0;
      }

      //button text
      FLX_STRING_GET(FlexECS::Scene::GetEntityByName("Move 1 Text").GetComponent<Text>()->text) =
        "[Z] " + battle.current_character->move_one.name;
      FLX_STRING_GET(FlexECS::Scene::GetEntityByName("Move 2 Text").GetComponent<Text>()->text) =
        "[X] " + battle.current_character->move_two.name;
      FLX_STRING_GET(FlexECS::Scene::GetEntityByName("Move 3 Text").GetComponent<Text>()->text) =
        "[C] " + battle.current_character->move_three.name;

      //button UI
<<<<<<< HEAD
      FlexECS::Entity move1 = FlexECS::Scene::GetActiveScene()->GetEntityByName("Move 1");
      FlexECS::Entity move2 = FlexECS::Scene::GetActiveScene()->GetEntityByName("Move 2");
      FlexECS::Entity move3 = FlexECS::Scene::GetActiveScene()->GetEntityByName("Move 3");

      FLX_STRING_GET(move1.GetComponent<Sprite>()->sprite_handle) =
        (battle.current_move == &battle.current_character->move_one) ? ("/images/battle ui/Battle_UI_Skill_Selected.png")
        : ("/images/battle ui/Battle_UI_Skill_Unselected.png");
      FLX_STRING_GET(move2.GetComponent<Sprite>()->sprite_handle) =
        (battle.current_move == &battle.current_character->move_two) ? ("/images/battle ui/Battle_UI_Skill_Selected.png")
        : ("/images/battle ui/Battle_UI_Skill_Unselected.png");
      FLX_STRING_GET(move3.GetComponent<Sprite>()->sprite_handle) =
        (battle.current_move == &battle.current_character->move_three) ? ("/images/battle ui/Battle_UI_Skill_Selected.png")
        : ("/images/battle ui/Battle_UI_Skill_Unselected.png");
=======
      if (battle.is_key_input) {
        FlexECS::Entity move1 = FlexECS::Scene::GetEntityByName("Move 1");
        FlexECS::Entity move2 = FlexECS::Scene::GetEntityByName("Move 2");
        FlexECS::Entity move3 = FlexECS::Scene::GetEntityByName("Move 3");
        FLX_STRING_GET(move1.GetComponent<Sprite>()->sprite_handle) =
          (battle.current_move == &battle.current_character->move_one) ? ("/images/battle ui/Battle_UI_Skill_Selected.png")
          : ("/images/battle ui/Battle_UI_Skill_Unselected.png");
        FLX_STRING_GET(move2.GetComponent<Sprite>()->sprite_handle) =
          (battle.current_move == &battle.current_character->move_two) ? ("/images/battle ui/Battle_UI_Skill_Selected.png")
          : ("/images/battle ui/Battle_UI_Skill_Unselected.png");
        FLX_STRING_GET(move3.GetComponent<Sprite>()->sprite_handle) =
          (battle.current_move == &battle.current_character->move_three) ? ("/images/battle ui/Battle_UI_Skill_Selected.png")
          : ("/images/battle ui/Battle_UI_Skill_Unselected.png");
      }
>>>>>>> d4522936
    }

#pragma endregion

#pragma endregion


#pragma region Resolve Game State

#pragma region Alive/Dead Resolution

    for (auto character : battle.drifters_and_enemies)
    {
      // check if any characters are dead
      if (character->is_alive && character->current_health <= 0)
      {
        // update state
        character->is_alive = false;
        character->current_health = 0;

        // remove from speed bar
        battle.speed_bar.erase(
          std::remove(battle.speed_bar.begin(), battle.speed_bar.end(), character), battle.speed_bar.end()
        );

        // update alive count
        if (character->character_id <= 2)
          battle.drifter_alive_count--;
        else
          battle.enemy_alive_count--;

        // play death animation
        auto entity = FlexECS::Scene::GetEntityByName(character->name);
        auto& animator = *entity.GetComponent<Animator>();
        switch (character->character_id)
        {
        case 1:
          animator.spritesheet_handle =
            FLX_STRING_NEW(R"(/images/spritesheets/Char_Renko_Death_Anim_Sheet.flxspritesheet)");
          break;
        case 2:
          animator.spritesheet_handle =
            FLX_STRING_NEW(R"(/images/spritesheets/Char_Grace_Death_Anim_Sheet.flxspritesheet)");
          break;
        case 3:
          animator.spritesheet_handle =
            FLX_STRING_NEW(R"(/images/spritesheets/Char_Enemy_01_Death_Anim_Sheet.flxspritesheet)");
          // FlexECS::Scene::GetEntityByName("Play SFX").GetComponent<Audio>()->audio_file =
          //   FLX_STRING_NEW(R"(/audio/robot death.mp3)");
          // FlexECS::Scene::GetEntityByName("Play SFX").GetComponent<Audio>()->should_play = true;
          break;
        case 4:
          animator.spritesheet_handle =
            FLX_STRING_NEW(R"(/images/spritesheets/Char_Enemy_02_Death_Anim_Sheet.flxspritesheet)");
          // FlexECS::Scene::GetEntityByName("Play SFX").GetComponent<Audio>()->audio_file =
          //   FLX_STRING_NEW(R"(/audio/robot death.mp3)");
          // FlexECS::Scene::GetEntityByName("Play SFX").GetComponent<Audio>()->should_play = true;
          break;
        case 5:
          // goto jack death cutscene
          break;
        }
        animator.should_play = true;
        animator.is_looping = false;
        animator.return_to_default = false;
        animator.frame_time = 0.f;
        animator.current_frame = 0;
      }
    }

#pragma endregion

#pragma region Game Over Resolution

    // insta win/lose
    if (Input::GetKeyDown(GLFW_KEY_9)) battle.enemy_alive_count = 0;
    if (Input::GetKeyDown(GLFW_KEY_0)) battle.drifter_alive_count = 0;

    // check if the battle is over
    if (battle.enemy_alive_count == 0 && !battle.is_win)
    {
      battle.is_win = true;

      // A bit lame, but need to find by name to set, like the old Unity days
      FlexECS::Scene::GetEntityByName("win audio").GetComponent<Audio>()->should_play = true;
      FlexECS::Scene::GetEntityByName("renko text").GetComponent<Transform>()->is_active = true;
      FlexECS::Scene::GetEntityByName("completion time value").GetComponent<Transform>()->is_active = true;
      FlexECS::Scene::GetEntityByName("dmg value").GetComponent<Transform>()->is_active = true;
      FlexECS::Scene::GetEntityByName("dmg dealt").GetComponent<Transform>()->is_active = true;
      FlexECS::Scene::GetEntityByName("Press any button").GetComponent<Transform>()->is_active = true;
      FlexECS::Scene::GetEntityByName("Win base").GetComponent<Transform>()->is_active = true;
      FlexECS::Scene::GetEntityByName("Player Stats").GetComponent<Transform>()->is_active = true;
      FlexECS::Scene::GetEntityByName("UI_Lose_V").GetComponent<Transform>()->is_active = true;
    }
    else if (battle.drifter_alive_count == 0 && !battle.is_lose)
    {
      battle.is_lose = true;
      
      FlexECS::Scene::GetEntityByName("lose audio").GetComponent<Audio>()->should_play = true;
      FlexECS::Scene::GetEntityByName("Press any button").GetComponent<Transform>()->is_active = true;
      FlexECS::Scene::GetEntityByName("Lose Base").GetComponent<Transform>()->is_active = true;
      FlexECS::Scene::GetEntityByName("git gud noob").GetComponent<Transform>()->is_active = true;
      FlexECS::Scene::GetEntityByName("UI_Lose_V").GetComponent<Transform>()->is_active = true;
    }

#pragma endregion

#pragma region Speed Bar Resolution

    // sort the speed bar slots
    // 0 is the fastest so use < instead of >
    std::sort(
      battle.speed_bar.begin(), battle.speed_bar.end(),
      [](const _Character* a, const _Character* b)
      {
        return a->current_speed < b->current_speed;
      }
    );

    // resolve the speed bar (just minus the speed by the value of the first character)
    int first_speed = battle.speed_bar[0]->current_speed;
    if (first_speed > 0)
      for (auto character : battle.speed_bar) character->current_speed -= first_speed;

    // update the character id in the slot based on the speed bar order
    for (FlexECS::Entity& entity : FlexECS::Scene::GetActiveScene()->CachedQuery<SpeedBarSlot>())
    {
      auto& speed_bar_slot = *entity.GetComponent<SpeedBarSlot>();

      if (speed_bar_slot.slot_number <= battle.speed_bar.size())
        speed_bar_slot.character = battle.speed_bar[speed_bar_slot.slot_number - 1]->character_id;
      else
        speed_bar_slot.character = 0;
    }

#pragma endregion

#pragma endregion


#pragma region Update Displays

#pragma region Healthbar Display

    // update the healthbar display
    // loop through each healthbar and update the scale based on the current health
    // there is the healthbarslot, the actual healthbar entity, and the character entity that are all needed
    for (auto character : battle.drifters_and_enemies)
    {
      auto entity = FlexECS::Scene::GetEntityByName(character->name + " Healthbar");

      // guard
      if (!entity && !entity.HasComponent<Scale>() && !entity.HasComponent<Healthbar>()) continue;

      auto* scale = entity.GetComponent<Scale>();
      auto* healthbar = entity.GetComponent<Healthbar>();
      auto* position = entity.GetComponent<Position>();

      // Calculate the health percentage and new scale.
      float health_percentage = static_cast<float>(character->current_health) / static_cast<float>(character->health);
      // Update Scale
      scale->scale.x = healthbar->original_scale.x * health_percentage;

      // Update Position
      position->position.x = healthbar->original_position.x - healthbar->pixelLength/2.f * (1.0f -health_percentage);

      entity = FlexECS::Scene::GetEntityByName(character->name + " Stats");

      // guard
      if (!entity && !entity.HasComponent<Text>()) continue;

      // get the character's current health
      std::string stats = "HP: " + std::to_string(character->current_health) + " / " + std::to_string(character->health) + " , " + "SPD: " + std::to_string(character->current_speed);
      entity.GetComponent<Text>()->text = FLX_STRING_NEW(stats);


      entity = FlexECS::Scene::GetEntityByName(character->name + " Attack_Buff");

      // guard
      if (!entity) continue;

      // get the character's current health
      if (character->attack_buff_duration > 0)
          entity.GetComponent<Transform>()->is_active = true;
      else entity.GetComponent<Transform>()->is_active = false;


      entity = FlexECS::Scene::GetEntityByName(character->name + " Attack_Debuff");

      // guard
      if (!entity) continue;

      // get the character's current health
      if (character->attack_debuff_duration > 0)
          entity.GetComponent<Transform>()->is_active = true;
      else entity.GetComponent<Transform>()->is_active = false;


      entity = FlexECS::Scene::GetEntityByName(character->name + " Stun_Debuff");

      // guard
      if (!entity) continue;

      // get the character's current health
      if (character->stun_debuff_duration > 0)
          entity.GetComponent<Transform>()->is_active = true;
      else entity.GetComponent<Transform>()->is_active = false;


      entity = FlexECS::Scene::GetEntityByName(character->name + " Shield_Buff");

      // guard
      if (!entity) continue;

      // get the character's current health
      if (character->shield_buff_duration > 0)
          entity.GetComponent<Transform>()->is_active = true;
      else entity.GetComponent<Transform>()->is_active = false;


      entity = FlexECS::Scene::GetEntityByName(character->name + " Protect_Buff");

      // guard
      if (!entity) continue;

      // get the character's current health
      if (character->protect_buff_duration > 0)
          entity.GetComponent<Transform>()->is_active = true;
      else entity.GetComponent<Transform>()->is_active = false;
    }

#pragma endregion

#pragma region Targeting Display

    // show the target
    for (FlexECS::Entity& entity : FlexECS::Scene::GetActiveScene()->CachedQuery<Transform, CharacterSlot>())
    {
      auto& transform = *entity.GetComponent<Transform>();
      auto& character_slot = *entity.GetComponent<CharacterSlot>();

      // +2 to offset the slot number to the enemy slots
      // only target slots that have a character in them
      if (battle.initial_target != nullptr && battle.current_move != nullptr)
      {
          if (battle.current_move->target[0] == "ALL_ALLIES" || battle.current_move->target[0] == "NEXT_ALLY" || battle.current_move->target[0] == "SINGLE_ALLY" || battle.current_move->target[0] == "SELF")
          {
              transform.is_active = (character_slot.slot_number == (battle.target + 1));
          }
          else transform.is_active = (character_slot.slot_number == (battle.target + 3));
      }
      else transform.is_active = false;

      if (!battle.is_player_turn) transform.is_active = false;
    }

#pragma endregion

#pragma region Speed Bar Display

    // update the sprite based on what character is in the slot
    for (FlexECS::Entity& entity : FlexECS::Scene::GetActiveScene()->CachedQuery<Sprite, SpeedBarSlot>())
    {
      auto& sprite = *entity.GetComponent<Sprite>();
      auto& speed_bar_slot = *entity.GetComponent<SpeedBarSlot>();

      // sprite handles
      static FlexECS::Scene::StringIndex _empty =
        FLX_STRING_NEW(R"(/images/battle ui/Battle_UI_SpeedBar_AllyProfile_Empty.png)");
      static FlexECS::Scene::StringIndex _renko =
        FLX_STRING_NEW(R"(/images/battle ui/Battle_UI_SpeedBar_AllyProfile_Renko.png)");
      static FlexECS::Scene::StringIndex _grace =
        FLX_STRING_NEW(R"(/images/battle ui/Battle_UI_SpeedBar_AllyProfile_Grace.png)");
      static FlexECS::Scene::StringIndex _enemy1 =
        FLX_STRING_NEW(R"(/images/battle ui/Battle_UI_SpeedBar_EnemyProfile_En1.png)");
      static FlexECS::Scene::StringIndex _enemy2 =
        FLX_STRING_NEW(R"(/images/battle ui/Battle_UI_SpeedBar_EnemyProfile_En2.png)");
      static FlexECS::Scene::StringIndex _jack =
        FLX_STRING_NEW(R"(/images/battle ui/Battle_UI_SpeedBar_EnemyProfile_Jack.png)");

      // get the character in the slot
      switch (speed_bar_slot.character)
      {
      case 0:
        sprite.sprite_handle = _empty;
        break;
      case 1:
        sprite.sprite_handle = _renko;
        break;
      case 2:
        sprite.sprite_handle = _grace;
        break;
      case 3:
        sprite.sprite_handle = _enemy1;
        break;
      case 4:
        sprite.sprite_handle = _enemy2;
        break;
      case 5:
        sprite.sprite_handle = _jack;
        break;
      }
    }

#pragma endregion

#pragma region Move Selection Displays
    Vector3 new_position = current_character_entity.GetComponent<Position>()->position;
    new_position.x += 200;
    FlexECS::Scene::GetEntityByName("Move Accent").GetComponent<Position>()->position = new_position;

    new_position.x -= 30;
    new_position.y -= 10;

    FlexECS::Entity tempMoveUI = FlexECS::Entity::Null;
    for (int i = 0; i < 3; i++) {
      new_position.y -= 30; // Vertical Difference: 30
      switch (i) {
      case 0:
        tempMoveUI = FlexECS::Scene::GetEntityByName("Move 1 Text");
        break;
      case 1:
        tempMoveUI = FlexECS::Scene::GetEntityByName("Move 2 Text");
        break;
      case 2:
        tempMoveUI = FlexECS::Scene::GetEntityByName("Move 3 Text");
        break;
      }
      tempMoveUI.GetComponent<Position>()->position = new_position;
    }

    new_position.x += 80;
    new_position.y += 10;
    for (int i = 0; i < 3; i++) {
      switch (i) {
      case 0:
        tempMoveUI = FlexECS::Scene::GetEntityByName("Move 3");
        break;
      case 1:
        tempMoveUI = FlexECS::Scene::GetEntityByName("Move 2");
        break;
      case 2:
        tempMoveUI = FlexECS::Scene::GetEntityByName("Move 1");
        break;
      }
      tempMoveUI.GetComponent<Position>()->position = new_position;
      new_position.y += 30; // Vertical Difference: 30
    }

    new_position.x += 350;
    new_position.y -= 50;
    FlexECS::Scene::GetEntityByName("Move Description").GetComponent<Position>()->position = new_position;

    new_position = FlexECS::Scene::GetEntityByName("Move Description").GetComponent<Position>()->position;
    new_position.x -= 190;
    new_position.y += 70;
    FlexECS::Scene::GetEntityByName("Move Description Text").GetComponent<Position>()->position = new_position;

#pragma endregion

#pragma endregion
  }

} // namespace Game<|MERGE_RESOLUTION|>--- conflicted
+++ resolved
@@ -1522,16 +1522,6 @@
         FLX_STRING_GET(FlexECS::Scene::GetEntityByName("Move 2 Text").GetComponent<Text>()->text) = "";
         FLX_STRING_GET(FlexECS::Scene::GetEntityByName("Move 3 Text").GetComponent<Text>()->text) = "";
 
-<<<<<<< HEAD
-=======
-        FLX_STRING_GET(FlexECS::Scene::GetEntityByName("Move 1").GetComponent<Sprite>()->sprite_handle) =
-          "/images/battle ui/Battle_UI_Skill_Unselected.png";
-        FLX_STRING_GET(FlexECS::Scene::GetEntityByName("Move 2").GetComponent<Sprite>()->sprite_handle) =
-          "/images/battle ui/Battle_UI_Skill_Unselected.png";
-        FLX_STRING_GET(FlexECS::Scene::GetEntityByName("Move 3").GetComponent<Sprite>()->sprite_handle) =
-          "/images/battle ui/Battle_UI_Skill_Unselected.png";
-
->>>>>>> d4522936
         battle.current_move = nullptr;
 
         battle.projected_character.GetComponent<Transform>()->is_active = false;
@@ -1559,13 +1549,8 @@
           bool& to_set_active = FlexECS::Scene::GetActiveScene()->GetEntityByName("Move Description").GetComponent<Transform>()->is_active;
           if (!to_set_active) to_set_active = true;
 
-<<<<<<< HEAD
           to_set_active = FlexECS::Scene::GetActiveScene()->GetEntityByName("Move Description Text").GetComponent<Transform>()->is_active;
           if (!to_set_active) to_set_active = true;
-=======
-          FlexECS::Scene::GetEntityByName("Move Description").GetComponent<Transform>()->is_active = true;
-          FlexECS::Scene::GetEntityByName("Move Description Text").GetComponent<Transform>()->is_active = true;
->>>>>>> d4522936
 
           // Toggles the variable (so that the input being read is from key only)
           battle.is_key_input ^= true;
@@ -1574,28 +1559,7 @@
 
       // Mouse movement detection
       if (Input::GetMousePositionDelta().x > 0.f || Input::GetMousePositionDelta().y > 0.f) {
-<<<<<<< HEAD
         if (battle.is_key_input) battle.is_key_input ^= true;
-=======
-        if (battle.is_key_input) {
-          FlexECS::Entity tempMove = FlexECS::Entity::Null;
-
-          // Get the entity of the current selected move so that we can change the sprite to unselected
-          FLX_STRING_GET(FlexECS::Scene::GetEntityByName("Move 1").GetComponent<Sprite>()->sprite_handle)
-            = "/images/battle ui/Battle_UI_Skill_Unselected.png";
-          FLX_STRING_GET(FlexECS::Scene::GetEntityByName("Move 2").GetComponent<Sprite>()->sprite_handle)
-            = "/images/battle ui/Battle_UI_Skill_Unselected.png";
-          FLX_STRING_GET(FlexECS::Scene::GetEntityByName("Move 3").GetComponent<Sprite>()->sprite_handle)
-            = "/images/battle ui/Battle_UI_Skill_Unselected.png";
-
-          FlexECS::Scene::GetEntityByName("Move Description").GetComponent<Transform>()->is_active = false;
-          FlexECS::Scene::GetEntityByName("Move Description Text").GetComponent<Transform>()->is_active = false;
-
-          battle.current_move = nullptr;
-
-          battle.is_key_input ^= true;
-        }
->>>>>>> d4522936
       }
 
       if ((Input::GetKeyDown(GLFW_KEY_Z) && battle.is_key_input) || 
@@ -1624,11 +1588,7 @@
       }
 
       int slot_number = -1; //will always be bigger than first element (itself), account for +1 for slot 0.
-<<<<<<< HEAD
       if (battle.projected_speed > 0)
-=======
-      if (battle.projected_speed > 0 && FlexECS::Scene::GetEntityByName("Move Description").GetComponent<Transform>()->is_active)
->>>>>>> d4522936
       {
         battle.projected_character.GetComponent<Transform>()->is_active = true;
         for (auto character : battle.speed_bar)
@@ -1684,7 +1644,6 @@
         "[C] " + battle.current_character->move_three.name;
 
       //button UI
-<<<<<<< HEAD
       FlexECS::Entity move1 = FlexECS::Scene::GetActiveScene()->GetEntityByName("Move 1");
       FlexECS::Entity move2 = FlexECS::Scene::GetActiveScene()->GetEntityByName("Move 2");
       FlexECS::Entity move3 = FlexECS::Scene::GetActiveScene()->GetEntityByName("Move 3");
@@ -1698,22 +1657,6 @@
       FLX_STRING_GET(move3.GetComponent<Sprite>()->sprite_handle) =
         (battle.current_move == &battle.current_character->move_three) ? ("/images/battle ui/Battle_UI_Skill_Selected.png")
         : ("/images/battle ui/Battle_UI_Skill_Unselected.png");
-=======
-      if (battle.is_key_input) {
-        FlexECS::Entity move1 = FlexECS::Scene::GetEntityByName("Move 1");
-        FlexECS::Entity move2 = FlexECS::Scene::GetEntityByName("Move 2");
-        FlexECS::Entity move3 = FlexECS::Scene::GetEntityByName("Move 3");
-        FLX_STRING_GET(move1.GetComponent<Sprite>()->sprite_handle) =
-          (battle.current_move == &battle.current_character->move_one) ? ("/images/battle ui/Battle_UI_Skill_Selected.png")
-          : ("/images/battle ui/Battle_UI_Skill_Unselected.png");
-        FLX_STRING_GET(move2.GetComponent<Sprite>()->sprite_handle) =
-          (battle.current_move == &battle.current_character->move_two) ? ("/images/battle ui/Battle_UI_Skill_Selected.png")
-          : ("/images/battle ui/Battle_UI_Skill_Unselected.png");
-        FLX_STRING_GET(move3.GetComponent<Sprite>()->sprite_handle) =
-          (battle.current_move == &battle.current_character->move_three) ? ("/images/battle ui/Battle_UI_Skill_Selected.png")
-          : ("/images/battle ui/Battle_UI_Skill_Unselected.png");
-      }
->>>>>>> d4522936
     }
 
 #pragma endregion
