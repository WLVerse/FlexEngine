--- conflicted
+++ resolved
@@ -414,9 +414,6 @@
             character_healthbar.AddComponent<Sprite>({ FLX_STRING_NEW(R"(/images/battle ui/UI_BattleScreen_HealthBar_Green.png)") });
             character_healthbar.AddComponent<ZIndex>({ 21 + index });
 
-<<<<<<< HEAD
-            character_healthbar = FlexECS::Scene::GetActiveScene()->CreateEntity(character.name + " Stats"); // can always use GetEntityByName to find the entity
-=======
             FlexECS::Entity damage_preview = FlexECS::Scene::CreateEntity(character.name + " DamagePreview"); // can always use GetEntityByName to find the entity
             damage_preview.AddComponent<Healthbar>({});
             damage_preview.AddComponent<Transform>({});
@@ -429,7 +426,6 @@
             damage_preview.AddComponent<ZIndex>({ 21 + index + 1 });
 
             character_healthbar = FlexECS::Scene::CreateEntity(character.name + " Stats"); // can always use GetEntityByName to find the entity
->>>>>>> 19ab2db0
             character_healthbar.AddComponent<Transform>({});
             character_healthbar.AddComponent<Position>({ battle.sprite_slot_positions[character.current_slot + 2] + Vector3(-70, -100, 0) });
             character_healthbar.AddComponent<Rotation>({});
@@ -2362,8 +2358,6 @@
         bool target_four_click = Application::MessagingSystem::Receive<bool>("TargetFour clicked");
         bool target_five_click = Application::MessagingSystem::Receive<bool>("TargetFive clicked");*/
 
-<<<<<<< HEAD
-=======
         if (battle.is_end)
         {
           if (Input::AnyKeyDown())
@@ -2374,22 +2368,11 @@
         }
 
         bool resume_game = Application::MessagingSystem::Receive<bool>("Resume Game");
->>>>>>> 19ab2db0
         // check for escape key
         // this goes back to the main menu
         if (Input::GetKeyDown(GLFW_KEY_ESCAPE))
         {
-<<<<<<< HEAD
-            // set the main camera
-            //CameraManager::SetMainGameCameraID(*CameraManager::GetMainGameCamera());
-
-            // unload win layer
-            auto win_layer = Application::GetCurrentWindow()->GetLayerStack().GetOverlay("Win Layer");
-            if (win_layer != nullptr) FLX_COMMAND_REMOVE_WINDOW_OVERLAY("Game", win_layer);
-
-            // unload lose layer
-            auto lose_layer = Application::GetCurrentWindow()->GetLayerStack().GetOverlay("Lose Layer");
-            if (lose_layer != nullptr) FLX_COMMAND_REMOVE_WINDOW_OVERLAY("Game", lose_layer);
+          Pause_Functionality();
         }
 
         // code for if input any button && battle.is end, swap scene
@@ -2402,18 +2385,6 @@
             Win_Battle();
 
         if (battle.is_tutorial && battle.is_tutorial_running)
-=======
-          Pause_Functionality();
-        }
-
-        if (battle.is_paused) return;
-
-        if (battle.disable_input_timer > 0.f)
-        {
-            battle.disable_input_timer -= Application::GetCurrentWindow()->GetFramerateController().GetDeltaTime();
-        }
-        else if (battle.is_tutorial_paused)
->>>>>>> 19ab2db0
         {
             switch (battle.tutorial_info)
             {
