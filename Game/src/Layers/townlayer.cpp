--- conflicted
+++ resolved
@@ -97,12 +97,9 @@
     FlexECS::Entity camera = CameraManager::GetMainGameCameraID();
     camera.GetComponent<Position>()->position = FlexECS::Scene::GetEntityByName("Renko").GetComponent<Position>()->position;
 
-<<<<<<< HEAD
     Application::MessagingSystem::Send("TransitionStart", std::pair<int, double>{ 4, 1.2 });
-    //Set_Up_Town_Pause_Menu();
-=======
+    
     if (town_version == "assets/saves/town_v7.flxscene") Set_Up_Town_Pause_Menu();
->>>>>>> 213b774e
   }
 
   void TownLayer::OnDetach()
