--- conflicted
+++ resolved
@@ -91,16 +91,12 @@
 
     FLX_STRING_GET(menu_buttons[selected_button].GetComponent<Sprite>()->sprite_handle) = "/images/MainMenu/UI_Main_Menu_Button_Hover.png";
     Set_Up_Settings_Menu();
-<<<<<<< HEAD
-    Application::GetCurrentWindow()->ToggleFullScreen(false);
-=======
 
     for (auto& element : FlexECS::Scene::GetActiveScene()->CachedQuery<VideoPlayer>())
     {
       auto& video = FLX_ASSET_GET(VideoDecoder, FLX_STRING_GET(element.GetComponent<VideoPlayer>()->video_file));
       video.RestartVideo();
     }
->>>>>>> 9d6349fa
   }
 
   void MenuLayer::OnDetach()
