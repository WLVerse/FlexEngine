// WLVERSE [https://wlverse.web.app]
// editorbaselayer.h
//
// Base layer for the editor.
//
// AUTHORS
// [100%] Chan Wen Loong (wenloong.c\@digipen.edu)
//   - Main Author
//
// Copyright (c) 2024 DigiPen, All rights reserved.

#include "FlexEngine/FlexECS/enginecomponents.h"
#include "Layers.h"
#include "componentviewer.h"
#include "editor.h"
#include "editorcomponents.h"

namespace Editor
{

  void EditorBaseLayer::OnAttach()
  {

#pragma region Create the entities
#if 1
      auto scene = FlexECS::Scene::CreateScene();
      FlexECS::Scene::SetActiveScene(scene);
      {
          FlexECS::Entity cam = scene->CreateEntity("Test Cam");
          cam.AddComponent<Position>({});
          cam.AddComponent<Rotation>({});
          cam.AddComponent<Scale>({});
          cam.AddComponent<Transform>({});
          //There are two ways to initialize, 1st is to write directly which i do not recommend like so -> need to write each exact variable
          Camera gameTestCamera({ 1920.0f / 2,1080.f / 2,0 }, 1920, 1080.f, -2.0f, 2.0f);
          cam.AddComponent<Camera>(gameTestCamera);
          gameTestCamera.GetProjViewMatrix().Dump();
      }
      {
<<<<<<< HEAD
          FlexECS::Entity background = scene->CreateEntity("Background");
          background.AddComponent<Position>({ Vector3(1920.f / 2, 1080.f / 2, 0.0f) });
          background.AddComponent<Rotation>({ Vector3(0.0f, 0.f, 0.f) }); // Rotation is not needed for 2D
          background.AddComponent<Scale>({ Vector3(1920.f, 1080.f, 0.0f) });
          background.AddComponent<Transform>({}); // Transform is not needed for 2D
          background.AddComponent<Sprite>({ FLX_STRING_NEW(R"(/images/MainMenu/Env_Main_Menu_BG_Mockup.png)"), -1 });
          background.GetComponent<Sprite>()->center_aligned = true;

          FlexECS::Entity button = scene->CreateEntity("Start Button");
          button.AddComponent<Position>({ Vector3(426.f, 450.f, 0.f) });
          button.AddComponent<Rotation>({});
          button.AddComponent<Scale>({ Vector3(800.f, 50.f, 0.0f) });
          button.AddComponent<Transform>({});
          button.AddComponent<Button>({});
          button.AddComponent<BoundingBox2D>({});
          button.AddComponent<Sprite>({ FLX_STRING_NEW(R"(/images/MainMenu/UI_Main_Menu_Button_Normal.png)"), -1 });
          button.GetComponent<Sprite>()->center_aligned = true;
          button.AddComponent<Script>({ FLX_STRING_NEW("MenuButton") });

          button = scene->CreateEntity("Drifters");
          button.AddComponent<Position>({ Vector3(126.f, 523.f, 0.f) });
          button.AddComponent<Rotation>({});
          button.AddComponent<Scale>({ Vector3(800.f, 50.f, 0.0f) });
          button.AddComponent<Transform>({});
          button.AddComponent<Button>({});
          button.AddComponent<BoundingBox2D>({});
          button.AddComponent<Sprite>({ FLX_STRING_NEW(R"(/images/MainMenu/UI_Main_Menu_Button_Normal.png)"), -1 });
          button.GetComponent<Sprite>()->center_aligned = true;

          button = scene->CreateEntity("Codex");
          button.AddComponent<Position>({ Vector3(126.f, 597.f, 0.f) });
          button.AddComponent<Rotation>({});
          button.AddComponent<Scale>({ Vector3(800.f, 50.f, 0.0f) });
          button.AddComponent<Transform>({});
          button.AddComponent<Button>({});
          button.AddComponent<BoundingBox2D>({});
          button.AddComponent<Sprite>({ FLX_STRING_NEW(R"(/images/MainMenu/UI_Main_Menu_Button_Normal.png)"), -1 });
          button.GetComponent<Sprite>()->center_aligned = true;

          button = scene->CreateEntity("Settings");
          button.AddComponent<Position>({ Vector3(126.f, 672.f, 0.f) });
          button.AddComponent<Rotation>({});
          button.AddComponent<Scale>({ Vector3(800.f, 50.f, 0.0f) });
          button.AddComponent<Transform>({});
          button.AddComponent<Button>({});
          button.AddComponent<BoundingBox2D>({});
          button.AddComponent<Sprite>({ FLX_STRING_NEW(R"(/images/MainMenu/UI_Main_Menu_Button_Normal.png)"), -1 });
          button.GetComponent<Sprite>()->center_aligned = true;

          button = scene->CreateEntity("Exit Button");
          button.AddComponent<Position>({ Vector3(126.f, 747.f, 0.f) });
          button.AddComponent<Rotation>({});
          button.AddComponent<Scale>({ Vector3(800.f, 50.f, 0.0f) });
          button.AddComponent<Transform>({});
          button.AddComponent<Button>({});
          button.AddComponent<BoundingBox2D>({});
          button.AddComponent<Sprite>({ FLX_STRING_NEW(R"(/images/MainMenu/UI_Main_Menu_Button_Normal.png)"), -1 });
          button.GetComponent<Sprite>()->center_aligned = true;
          button.AddComponent<Script>({ FLX_STRING_NEW("QuitButton") });
=======
        FlexECS::Entity entity = scene->CreateEntity("Animator Sprite Test");
        entity.AddComponent<Position>({
          Vector3{ 100, 100, 0 }
        });
        entity.AddComponent<Rotation>({
          Vector3{ 0, 0, 0 }
        });
        entity.AddComponent<Scale>({
          { 100, 100, 100 }
        });
        entity.AddComponent<Transform>({});
        // entity.AddComponent<ScriptComponent>({ FLX_STRING_NEW(R"(CameraHandler)") });
        entity.AddComponent<Audio>({ true, false, false, false, FLX_STRING_NEW(R"(/audio/attack.mp3)") });
        entity.AddComponent<Sprite>({ FLX_STRING_NEW(R"(/images/chrono_drift_grace.png)") });
        entity.AddComponent<Animator>({ FLX_STRING_NEW(R"(/images/spritesheets/Char_Grace_Attack_Anim_Sheet.flxspritesheet)"), true, 0.f });
        entity.AddComponent<Script>({ FLX_STRING_NEW("PlayAnimation") });
      }
      // Camera Test
      {
        FlexECS::Entity cam = scene->CreateEntity("Test Cam");
        cam.AddComponent<Position>({});
        cam.AddComponent<Rotation>({});
        cam.AddComponent<Scale>({});
        cam.AddComponent<Transform>({});
        // There are two ways to initialize, 1st is to write directly which i do not recommend like so -> need to write
        // each exact variable cam.AddComponent<Camera>({ {{ 850.0f,450.0f,0 }, 1600.0f, 900.0f, -2.0f, 2.0f},false});
        //  Second way is to create a camera outside and then copy constructor it -> Easier
        Camera gameTestCamera({ 850.0f, 450.0f, 0 }, 1600.0f, 900.0f, -2.0f, 2.0f);
        cam.AddComponent<Camera>(gameTestCamera);

        FlexECS::Entity cam2 = scene->CreateEntity("Test Cam2");
        cam2.AddComponent<Position>({});
        cam2.AddComponent<Rotation>({});
        cam2.AddComponent<Scale>({});
        cam2.AddComponent<Transform>({});
        // There are two ways to initialize, 1st is to write directly which i do not recommend like so -> need to write
        // each exact variable cam.AddComponent<Camera>({ {{ 850.0f,450.0f,0 }, 1600.0f, 900.0f, -2.0f, 2.0f},false});
        //  Second way is to create a camera outside and then copy constructor it -> Easier
        Camera gameTestCamera2({ 650.0f, 450.0f, 0 }, 1600.0f, 900.0f, -2.0f, 2.0f);
        cam2.AddComponent<Camera>(gameTestCamera2);
      }
      // Text test
      {
        FlexECS::Entity txt = scene->CreateEntity("Test Text");
        txt.AddComponent<Position>({ Vector3(822.0f, 248.0f, 0.0f) });
        txt.AddComponent<Rotation>({});
        txt.AddComponent<Scale>({});
        txt.AddComponent<Transform>({});
        txt.AddComponent<ZIndex>({1000});
        txt.AddComponent<Text>({
          FLX_STRING_NEW(R"(/fonts/Bangers/Bangers-Regular.ttf)"),
          FLX_STRING_NEW(
            R"(Manually update the string by adding letters to it each loop for type writing kind of animation or let the gpu handle the animation(not done, need to make Text class like camera class))"
          ),
          Vector3(1.0f, 0.0, 0.0f),
          { Renderer2DText::Alignment_Center, Renderer2DText::Alignment_Middle }
        });
      }

      // button
      {
        FlexECS::Entity button = scene->CreateEntity("Test Button");
        button.AddComponent<Position>({ Vector3(200.0f, 200.0f, 0.0f) });
        button.AddComponent<Rotation>({});
        button.AddComponent<Scale>({ Vector3(300.0f, 100.0f, 0.0f) });
        button.AddComponent<Transform>({});
        button.AddComponent<Button>({});
        button.AddComponent<BoundingBox2D>({});
        button.AddComponent<Sprite>({});
        button.GetComponent<Sprite>()->center_aligned = true;
        button.AddComponent<Script>({ FLX_STRING_NEW("TestButton") });
      }

      //Particle System test
      {
          //FlexECS::Entity emitter = scene->CreateEntity("Test Spawner");
          //emitter.AddComponent<Position>({ Vector3(200.0f, -200.0f, 0.0f) });
          //emitter.AddComponent<Rotation>({Vector3(0,0,180)}); //In radians ah
          //emitter.AddComponent<Scale>({ Vector3(1.0f, 1.0f, 0.0f) });
          //emitter.AddComponent<Transform>({});
          //emitter.AddComponent<Sprite>({});
          //emitter.AddComponent<ParticleSystem>({});
          ////For particle systems no-choice easier to do this if manual -> too many variables
          //emitter.GetComponent<ParticleSystem>()->particlesprite_handle = FLX_STRING_NEW(R"(/images/chrono_drift_grace.png)");
          //emitter.GetComponent<ParticleSystem>()->particleEmissionShapeIndex = (int)ParticleEmitShape::Hemisphere;

          //FlexECS::Entity emitter2 = scene->CreateEntity("Test Spawner 2");
          //emitter2.AddComponent<Position>({ Vector3(600.0f, -200.0f, 0.0f) });
          //emitter2.AddComponent<Rotation>({ Vector3(0.0f,0.0f,90.0f)});
          //emitter2.AddComponent<Scale>({ Vector3(1.0f, 1.0f, 0.0f) });
          //emitter2.AddComponent<Transform>({});
          //emitter2.AddComponent<Sprite>({});
          //emitter2.AddComponent<ParticleSystem>({});
          //emitter2.GetComponent<ParticleSystem>()->particleEmissionShapeIndex = (int)ParticleEmitShape::Box;

      }
      //scene->DumpArchetypeIndex();
      // test find
      {
        scene->CreateEntity("Waldo!");
        auto entity = scene->GetEntityByName("Waldo!");
        if (entity)
          Log::Info("Found " + FLX_STRING_GET(*entity.GetComponent<EntityName>()));
        else
          Log::Error("Entity not found");
      }
>>>>>>> ff1bd65d
      // scene->DumpArchetypeIndex();
    }
#endif


#pragma endregion

    Editor::GetInstance().Init();
    RegisterComponents();


    // Add custom framebuffers
    Vector2 window_size = Vector2(static_cast<float>(Application::GetCurrentWindow()->GetWidth()), static_cast<float>(Application::GetCurrentWindow()->GetHeight()));
    Window::FrameBufferManager.AddFrameBuffer("Scene", window_size);
    Window::FrameBufferManager.AddFrameBuffer("Game", window_size);

    // add physics layer
    FLX_COMMAND_ADD_WINDOW_LAYER("Editor", std::make_shared<PhysicsLayer>());

    // add particle systems layer
    FLX_COMMAND_ADD_WINDOW_LAYER("Editor", std::make_shared<ParticleSystemLayer>());

    // add rendering layer
    FLX_COMMAND_ADD_WINDOW_LAYER("Editor", std::make_shared<RenderingLayer>());

    // add audio layer
    FLX_COMMAND_ADD_WINDOW_LAYER("Editor", std::make_shared<AudioLayer>());

    // add camera service layer
    FLX_COMMAND_ADD_WINDOW_LAYER("Editor", std::make_shared<CameraSystemLayer>());
  }

  void EditorBaseLayer::OnDetach()
  {
  }

  void EditorBaseLayer::Update()
  {
    //Window::FrameBufferManager.SetCurrentFrameBuffer("Scene");
    //Window::FrameBufferManager.GetCurrentFrameBuffer()->GetColorAttachment();

    // Always remember to set the context before using ImGui
    FLX_IMGUI_ALIGNCONTEXT();

    // setup dockspace
    // ImGuiDockNodeFlags dockspace_flags = ImGuiDockNodeFlags_PassthruCentralNode |
    // ImGuiDockNodeFlags_NoDockingInCentralNode;
    ImGuiDockNodeFlags dockspace_flags = ImGuiDockNodeFlags_PassthruCentralNode;
    // #pragma warning(suppress: 4189) // local variable is initialized but not referenced
    dockspace_main_id = ImGui::DockSpaceOverViewport(ImGui::GetMainViewport(), dockspace_flags);

    Editor::GetInstance().Update();


    // good practise
    //OpenGLFrameBuffer::Unbind();

    // For IMGUI
    FunctionQueue function_queue;
    if (ImGui::BeginMainMenuBar())
    {
      if (ImGui::BeginMenu("File"))
      {
        if (ImGui::MenuItem("New", "Ctrl+N"))
        {
          function_queue.Insert({ [this]()
                                  {
                                    // Clear the scene and reset statics
                                    FlexECS::Scene::SetActiveScene(FlexECS::Scene::CreateScene());
                                    current_save_name = default_save_name;
                                  } });
        }

        if (ImGui::MenuItem("Open", "Ctrl+O"))
        {
          function_queue.Insert({ [this]()
                                  {
                                    FileList files = FileList::Browse(
                                      "Open Scene", Path::current("saves"), "default.flxscene",
                                      L"FlexScene Files (*.flxscene)\0"
                                      L"*.flxscene\0",
                                      // L"All Files (*.*)\0" L"*.*\0",
                                      false, false
                                    );

                                    // cancel if no files were selected
                                    if (files.empty()) return;

                                    // open the scene
                                    File& file = File::Open(files[0]);

                                    // update the current save directory and name
                                    current_save_directory = file.path.parent_path();
                                    current_save_name = file.path.stem().string();

                                    // load the scene
                                    FlexECS::Scene::SetActiveScene(FlexECS::Scene::Load(file));
                                  } });
        }

        if (ImGui::MenuItem("Save As", "Ctrl+Shift+S"))
        {
          function_queue.Insert({ [this]()
                                  {
                                    FileList files = FileList::Browse(
                                      "Save Scene", current_save_directory, current_save_name + ".flxscene",
                                      L"FlexScene Files (*.flxscene)\0"
                                      L"*.flxscene\0"
                                      L"All Files (*.*)\0"
                                      L"*.*\0",
                                      true
                                    );

                                    // cancel if no files were selected
                                    if (files.empty()) return;

                                    // sanitize the file extension
                                    std::string file_path = files[0];
                                    auto it = file_path.find_last_of(".");
                                    if (it != std::string::npos) file_path = file_path.substr(0, it);
                                    file_path += ".flxscene";

                                    // open the file
                                    File& file = File::Open(Path(file_path));

                                    // save the scene
                                    FlexECS::Scene::SaveActiveScene(file);
                                    Log::Info("Saved scene to: " + file.path.string());

                                    // update the current save directory and name
                                    current_save_directory = file.path.parent_path();
                                    current_save_name = file.path.stem().string();
                                  } });
        }

        ImGui::EndMenu();
      }
      ImGui::EndMainMenuBar();
    }

    // Execute the function queue
    function_queue.Flush();
  }

} // namespace Editor




// preliminary test
#if 0
{
  for (auto& [type_list, archetype] : scene->archetype_index)
  {
    // test conversion
    FlexECS::_Archetype _archetype_index = FlexECS::Internal_ConvertToSerializedArchetype(archetype);

    // print the archetype
    std::stringstream ss;
    for (std::size_t i = 0; i < _archetype_index.type.size(); ++i)
    {
      ss << _archetype_index.type[i] << " ";
    }
    Log::Warning("Archetype: " + ss.str());

    // print what was converted
    for (std::size_t i = 0; i < _archetype_index.archetype_table.size(); ++i)
    {
      // print the type and data
      Log::Info("Type: " + _archetype_index.type[i]);

      // print per entity
      for (std::size_t j = 0; j < _archetype_index.archetype_table[i].size(); ++j)
      {
        Log::Debug("Entity: " + std::to_string(j));
        Log::Debug("Data: " + _archetype_index.archetype_table[i][j]);
      }
    }
  }
    }
#endif

// test serialization
#if 0
{
  Path save_to_path = Path::current("temp/serialization_test_scene.flxscene");
  File& file = File::Open(save_to_path);
  scene->Save(file);
}
#endif

// test deserialization
#if 0
{
  Path load_from_path = Path::current("temp/serialization_test_scene.flxscene");
  File& file = File::Open(load_from_path);
  auto loaded_scene = FlexECS::Scene::Load(file);
  loaded_scene->DumpArchetypeIndex();
}
#endif


#if 0 // Test case
static std::string extra = "";
if (Input::GetKey(GLFW_KEY_J))
extra += "j";
Renderer2DText sample;
static std::string fullText = "The whole human fraternity is becoming highly dependent on the computer technology; no one can imagine life without computer. As, it has spread its wings so deeply in every area and made people used of it. It is very beneficial for the students of any class. They can use it to prepare their projects, learn poems, read different stories, download notes for exam preparations, collect large information within seconds, learn about painting, drawing, etc. However it enhances the professional skills of the students and helps in getting job easily.";
static std::string displayedText = ""; // Start with an empty string
static float elapsedTime = 0.0f;       // To track time
elapsedTime += Application::GetCurrentWindow()->GetFramerateController().GetDeltaTime() * 100;
if (elapsedTime >= 1.0f && displayedText.size() < fullText.size()) {
  displayedText += fullText[displayedText.size()]; // Append the next character
  elapsedTime = 0.0f; // Reset the timer
}
sample.m_words = displayedText;
//sample.m_words = "hello there my name is markiplier and welcome back to another game of amnesia the dark descent" + extra;
sample.m_color = Vector3::Zero;
sample.m_fonttype = R"(/fonts/Bangers/Bangers-Regular.ttf)";
sample.m_transform = Matrix4x4(1.00, 0.00, 0.00, 0.00,
    0.00, 1.00, 0.00, 0.00,
    0.00, 0.00, 1.00, 0.00,
     822.00, 248.00, 0.00, 1.00);
sample.m_window_size = Vector2(static_cast<float>(FlexEngine::Application::GetCurrentWindow()->GetWidth()), static_cast<float>(FlexEngine::Application::GetCurrentWindow()->GetHeight()));
//sample.m_alignment = { Renderer2DText::Alignment_Left,Renderer2DText::Alignment_Top };
//sample.m_alignment = { Renderer2DText::Alignment_Left,Renderer2DText::Alignment_Middle };
//sample.m_alignment = { Renderer2DText::Alignment_Left,Renderer2DText::Alignment_Bottom };
//sample.m_alignment = { Renderer2DText::Alignment_Center,Renderer2DText::Alignment_Top };
sample.m_alignment = { Renderer2DText::Alignment_Center,Renderer2DText::Alignment_Middle };
//sample.m_alignment = { Renderer2DText::Alignment_Center,Renderer2DText::Alignment_Bottom };
//sample.m_alignment = { Renderer2DText::Alignment_Right,Renderer2DText::Alignment_Top };
//sample.m_alignment = { Renderer2DText::Alignment_Right,Renderer2DText::Alignment_Middle };
//sample.m_alignment = { Renderer2DText::Alignment_Right,Renderer2DText::Alignment_Bottom };
sample.m_maxwidthtextbox = 850.0f;
#endif


// Test for cam
#if 0
auto cameraEntities = FlexECS::Scene::GetActiveScene()->CachedQuery<Camera>();

for (auto& entity : cameraEntities)
{

  auto camera = entity.GetComponent<Camera>();
  if (camera)
  {
    auto& position = camera->m_data.position;

    // Adjust movement speed as needed
    float speed = 300.0f;

    // Check for WASD input
    if (Input::GetKey('W')) // Replace 'W' with your input library's key codes
      entity.GetComponent<Camera>()->m_data.position.y -=
      speed * Application::GetCurrentWindow()->GetFramerateController().GetDeltaTime(); // Move forward
    if (Input::GetKey('S'))
      entity.GetComponent<Camera>()->m_data.position.y +=
      speed * Application::GetCurrentWindow()->GetFramerateController().GetDeltaTime(); // Move backward
    if (Input::GetKey('A'))
      entity.GetComponent<Camera>()->m_data.position.x -=
      speed * Application::GetCurrentWindow()->GetFramerateController().GetDeltaTime(); // Move left
    if (Input::GetKey('D'))
      entity.GetComponent<Camera>()->m_data.position.x +=
      speed * Application::GetCurrentWindow()->GetFramerateController().GetDeltaTime(); // Move right

    entity.GetComponent<Transform>()->is_dirty = true;
  }
}
#endif<|MERGE_RESOLUTION|>--- conflicted
+++ resolved
@@ -37,14 +37,57 @@
           gameTestCamera.GetProjViewMatrix().Dump();
       }
       {
-<<<<<<< HEAD
-          FlexECS::Entity background = scene->CreateEntity("Background");
-          background.AddComponent<Position>({ Vector3(1920.f / 2, 1080.f / 2, 0.0f) });
-          background.AddComponent<Rotation>({ Vector3(0.0f, 0.f, 0.f) }); // Rotation is not needed for 2D
-          background.AddComponent<Scale>({ Vector3(1920.f, 1080.f, 0.0f) });
-          background.AddComponent<Transform>({}); // Transform is not needed for 2D
-          background.AddComponent<Sprite>({ FLX_STRING_NEW(R"(/images/MainMenu/Env_Main_Menu_BG_Mockup.png)"), -1 });
-          background.GetComponent<Sprite>()->center_aligned = true;
+        FlexECS::Entity entity = scene->CreateEntity("Sprite2 Test");
+        entity.AddComponent<Position>({ {600, 600, 0} });
+        entity.AddComponent<Rotation>({});
+        entity.AddComponent<Scale>({ {250, 250, 0} });
+        entity.AddComponent<Transform>({});
+        entity.AddComponent<Sprite>({ FLX_STRING_NEW("")});
+      }
+      {
+        FlexECS::Entity entity = scene->CreateEntity("Sprite Test");
+        entity.AddComponent<Position>({
+          Vector3{ 100, 300, 0 }
+        });
+        entity.AddComponent<Rotation>({
+          Vector3{ 0, 0, 35 }
+        });
+        entity.AddComponent<Scale>({
+          { 100, 100, 100 }
+        });
+        entity.AddComponent<Sprite>({ FLX_STRING_NEW(R"(/images/chrono_drift_grace.png)") });
+        entity.AddComponent<Transform>({ true, Matrix4x4::Identity, true });
+      }
+      {
+        FlexECS::Entity entity = scene->CreateEntity("Animator Sprite Test");
+        entity.AddComponent<Position>({
+          Vector3{ 100, 100, 0 }
+        });
+        entity.AddComponent<Rotation>({
+          Vector3{ 0, 0, 0 }
+        });
+        entity.AddComponent<Scale>({
+          { 100, 100, 100 }
+        });
+        entity.AddComponent<Transform>({});
+        // entity.AddComponent<ScriptComponent>({ FLX_STRING_NEW(R"(CameraHandler)") });
+        entity.AddComponent<Audio>({ true, false, false, false, FLX_STRING_NEW(R"(/audio/attack.mp3)") });
+        entity.AddComponent<Sprite>({ FLX_STRING_NEW(R"(/images/chrono_drift_grace.png)") });
+        entity.AddComponent<Animator>({ FLX_STRING_NEW(R"(/images/spritesheets/Char_Grace_Attack_Anim_Sheet.flxspritesheet)"), true, 0.f });
+        entity.AddComponent<Script>({ FLX_STRING_NEW("PlayAnimation") });
+      }
+      // Camera Test
+      {
+        FlexECS::Entity cam = scene->CreateEntity("Test Cam");
+        cam.AddComponent<Position>({});
+        cam.AddComponent<Rotation>({});
+        cam.AddComponent<Scale>({});
+        cam.AddComponent<Transform>({});
+        // There are two ways to initialize, 1st is to write directly which i do not recommend like so -> need to write
+        // each exact variable cam.AddComponent<Camera>({ {{ 850.0f,450.0f,0 }, 1600.0f, 900.0f, -2.0f, 2.0f},false});
+        //  Second way is to create a camera outside and then copy constructor it -> Easier
+        Camera gameTestCamera({ 850.0f, 450.0f, 0 }, 1600.0f, 900.0f, -2.0f, 2.0f);
+        cam.AddComponent<Camera>(gameTestCamera);
 
           FlexECS::Entity button = scene->CreateEntity("Start Button");
           button.AddComponent<Position>({ Vector3(426.f, 450.f, 0.f) });
@@ -97,114 +140,6 @@
           button.AddComponent<Sprite>({ FLX_STRING_NEW(R"(/images/MainMenu/UI_Main_Menu_Button_Normal.png)"), -1 });
           button.GetComponent<Sprite>()->center_aligned = true;
           button.AddComponent<Script>({ FLX_STRING_NEW("QuitButton") });
-=======
-        FlexECS::Entity entity = scene->CreateEntity("Animator Sprite Test");
-        entity.AddComponent<Position>({
-          Vector3{ 100, 100, 0 }
-        });
-        entity.AddComponent<Rotation>({
-          Vector3{ 0, 0, 0 }
-        });
-        entity.AddComponent<Scale>({
-          { 100, 100, 100 }
-        });
-        entity.AddComponent<Transform>({});
-        // entity.AddComponent<ScriptComponent>({ FLX_STRING_NEW(R"(CameraHandler)") });
-        entity.AddComponent<Audio>({ true, false, false, false, FLX_STRING_NEW(R"(/audio/attack.mp3)") });
-        entity.AddComponent<Sprite>({ FLX_STRING_NEW(R"(/images/chrono_drift_grace.png)") });
-        entity.AddComponent<Animator>({ FLX_STRING_NEW(R"(/images/spritesheets/Char_Grace_Attack_Anim_Sheet.flxspritesheet)"), true, 0.f });
-        entity.AddComponent<Script>({ FLX_STRING_NEW("PlayAnimation") });
-      }
-      // Camera Test
-      {
-        FlexECS::Entity cam = scene->CreateEntity("Test Cam");
-        cam.AddComponent<Position>({});
-        cam.AddComponent<Rotation>({});
-        cam.AddComponent<Scale>({});
-        cam.AddComponent<Transform>({});
-        // There are two ways to initialize, 1st is to write directly which i do not recommend like so -> need to write
-        // each exact variable cam.AddComponent<Camera>({ {{ 850.0f,450.0f,0 }, 1600.0f, 900.0f, -2.0f, 2.0f},false});
-        //  Second way is to create a camera outside and then copy constructor it -> Easier
-        Camera gameTestCamera({ 850.0f, 450.0f, 0 }, 1600.0f, 900.0f, -2.0f, 2.0f);
-        cam.AddComponent<Camera>(gameTestCamera);
-
-        FlexECS::Entity cam2 = scene->CreateEntity("Test Cam2");
-        cam2.AddComponent<Position>({});
-        cam2.AddComponent<Rotation>({});
-        cam2.AddComponent<Scale>({});
-        cam2.AddComponent<Transform>({});
-        // There are two ways to initialize, 1st is to write directly which i do not recommend like so -> need to write
-        // each exact variable cam.AddComponent<Camera>({ {{ 850.0f,450.0f,0 }, 1600.0f, 900.0f, -2.0f, 2.0f},false});
-        //  Second way is to create a camera outside and then copy constructor it -> Easier
-        Camera gameTestCamera2({ 650.0f, 450.0f, 0 }, 1600.0f, 900.0f, -2.0f, 2.0f);
-        cam2.AddComponent<Camera>(gameTestCamera2);
-      }
-      // Text test
-      {
-        FlexECS::Entity txt = scene->CreateEntity("Test Text");
-        txt.AddComponent<Position>({ Vector3(822.0f, 248.0f, 0.0f) });
-        txt.AddComponent<Rotation>({});
-        txt.AddComponent<Scale>({});
-        txt.AddComponent<Transform>({});
-        txt.AddComponent<ZIndex>({1000});
-        txt.AddComponent<Text>({
-          FLX_STRING_NEW(R"(/fonts/Bangers/Bangers-Regular.ttf)"),
-          FLX_STRING_NEW(
-            R"(Manually update the string by adding letters to it each loop for type writing kind of animation or let the gpu handle the animation(not done, need to make Text class like camera class))"
-          ),
-          Vector3(1.0f, 0.0, 0.0f),
-          { Renderer2DText::Alignment_Center, Renderer2DText::Alignment_Middle }
-        });
-      }
-
-      // button
-      {
-        FlexECS::Entity button = scene->CreateEntity("Test Button");
-        button.AddComponent<Position>({ Vector3(200.0f, 200.0f, 0.0f) });
-        button.AddComponent<Rotation>({});
-        button.AddComponent<Scale>({ Vector3(300.0f, 100.0f, 0.0f) });
-        button.AddComponent<Transform>({});
-        button.AddComponent<Button>({});
-        button.AddComponent<BoundingBox2D>({});
-        button.AddComponent<Sprite>({});
-        button.GetComponent<Sprite>()->center_aligned = true;
-        button.AddComponent<Script>({ FLX_STRING_NEW("TestButton") });
-      }
-
-      //Particle System test
-      {
-          //FlexECS::Entity emitter = scene->CreateEntity("Test Spawner");
-          //emitter.AddComponent<Position>({ Vector3(200.0f, -200.0f, 0.0f) });
-          //emitter.AddComponent<Rotation>({Vector3(0,0,180)}); //In radians ah
-          //emitter.AddComponent<Scale>({ Vector3(1.0f, 1.0f, 0.0f) });
-          //emitter.AddComponent<Transform>({});
-          //emitter.AddComponent<Sprite>({});
-          //emitter.AddComponent<ParticleSystem>({});
-          ////For particle systems no-choice easier to do this if manual -> too many variables
-          //emitter.GetComponent<ParticleSystem>()->particlesprite_handle = FLX_STRING_NEW(R"(/images/chrono_drift_grace.png)");
-          //emitter.GetComponent<ParticleSystem>()->particleEmissionShapeIndex = (int)ParticleEmitShape::Hemisphere;
-
-          //FlexECS::Entity emitter2 = scene->CreateEntity("Test Spawner 2");
-          //emitter2.AddComponent<Position>({ Vector3(600.0f, -200.0f, 0.0f) });
-          //emitter2.AddComponent<Rotation>({ Vector3(0.0f,0.0f,90.0f)});
-          //emitter2.AddComponent<Scale>({ Vector3(1.0f, 1.0f, 0.0f) });
-          //emitter2.AddComponent<Transform>({});
-          //emitter2.AddComponent<Sprite>({});
-          //emitter2.AddComponent<ParticleSystem>({});
-          //emitter2.GetComponent<ParticleSystem>()->particleEmissionShapeIndex = (int)ParticleEmitShape::Box;
-
-      }
-      //scene->DumpArchetypeIndex();
-      // test find
-      {
-        scene->CreateEntity("Waldo!");
-        auto entity = scene->GetEntityByName("Waldo!");
-        if (entity)
-          Log::Info("Found " + FLX_STRING_GET(*entity.GetComponent<EntityName>()));
-        else
-          Log::Error("Entity not found");
-      }
->>>>>>> ff1bd65d
       // scene->DumpArchetypeIndex();
     }
 #endif
