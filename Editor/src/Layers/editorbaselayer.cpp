// WLVERSE [https://wlverse.web.app]
// editorbaselayer.h
//
// Base layer for the editor.
//
// AUTHORS
// [100%] Chan Wen Loong (wenloong.c\@digipen.edu)
//   - Main Author
//
// Copyright (c) 2024 DigiPen, All rights reserved.

#include "FlexEngine/FlexECS/enginecomponents.h"
#include "Layers.h"
#include "componentviewer.h"
#include "editor.h"
#include "editorcomponents.h"

namespace Editor
{

  void EditorBaseLayer::OnAttach()
  {

#pragma region Temporary Tests

// test scene
#if 1
    {
      auto scene = FlexECS::Scene::CreateScene();
      {
<<<<<<< HEAD
        FlexECS::Entity entity = scene->CreateEntity("Sprite1 Test");
        entity.AddComponent<Position>({ {300, 300, 0} });
        entity.AddComponent<Rotation>({});
        entity.AddComponent<Scale>({ {200, 200, 0}});
        entity.AddComponent<Transform>({});
        entity.AddComponent<Sprite>({ FLX_STRING_NEW("") });
      }
      {
        FlexECS::Entity entity = scene->CreateEntity("Sprite2 Test");
        entity.AddComponent<Position>({ {600, 600, 0} });
        entity.AddComponent<Rotation>({});
        entity.AddComponent<Scale>({ {250, 250, 0} });
=======
        FlexECS::Entity entity = scene->CreateEntity("Save Test 00000000000000000000000000000000000000000");
>>>>>>> 9d9261ef
        entity.AddComponent<Transform>({});
        entity.AddComponent<Sprite>({ FLX_STRING_NEW("")});
      }
      {
        FlexECS::Entity entity = scene->CreateEntity("Sprite Test");
        entity.AddComponent<Position>({
          Vector3{ 100, 300, 0 }
        });
        entity.AddComponent<Rotation>({
          Vector3{ 0, 0, 35 }
        });
        entity.AddComponent<Scale>({
          { 100, 100, 100 }
        });
        entity.AddComponent<Sprite>({ FLX_STRING_NEW(R"(/images/chrono_drift_grace.png)") });
        entity.AddComponent<Transform>({ true, Matrix4x4::Identity, true });
      }
      {
        FlexECS::Entity entity = scene->CreateEntity("Animator Sprite Test");
        entity.AddComponent<Position>({
          Vector3{ 100, 100, 0 }
        });
        entity.AddComponent<Rotation>({
          Vector3{ 0, 0, 0 }
        });
        entity.AddComponent<Scale>({
          { 100, 100, 100 }
        });
        entity.AddComponent<Transform>({});
        // entity.AddComponent<ScriptComponent>({ FLX_STRING_NEW(R"(CameraHandler)") });
        entity.AddComponent<Audio>({ true, false, false, false, FLX_STRING_NEW(R"(/audio/attack.mp3)") });
        entity.AddComponent<Sprite>({ FLX_STRING_NEW(R"(/images/chrono_drift_grace.png)") });
        entity.AddComponent<Animator>({ FLX_STRING_NEW(R"(/images/Prop_Flaming_Barrel.flxspritesheet)"), true, 0.f });
        entity.AddComponent<Script>({ FLX_STRING_NEW("PlayAnimation") });
      }
      // Camera Test
      {
        FlexECS::Entity cam = scene->CreateEntity("Test Cam");
        cam.AddComponent<Position>({});
        cam.AddComponent<Rotation>({});
        cam.AddComponent<Scale>({});
        cam.AddComponent<Transform>({});
        // There are two ways to initialize, 1st is to write directly which i do not recommend like so -> need to write
        // each exact variable cam.AddComponent<Camera>({ {{ 850.0f,450.0f,0 }, 1600.0f, 900.0f, -2.0f, 2.0f},false});
        //  Second way is to create a camera outside and then copy constructor it -> Easier
        Camera gameTestCamera({ 850.0f, 450.0f, 0 }, 1600.0f, 900.0f, -2.0f, 2.0f);
        cam.AddComponent<Camera>(gameTestCamera);

        FlexECS::Entity cam2 = scene->CreateEntity("Test Cam2");
        cam2.AddComponent<Position>({});
        cam2.AddComponent<Rotation>({});
        cam2.AddComponent<Scale>({});
        cam2.AddComponent<Transform>({});
        // There are two ways to initialize, 1st is to write directly which i do not recommend like so -> need to write
        // each exact variable cam.AddComponent<Camera>({ {{ 850.0f,450.0f,0 }, 1600.0f, 900.0f, -2.0f, 2.0f},false});
        //  Second way is to create a camera outside and then copy constructor it -> Easier
        Camera gameTestCamera2({ 650.0f, 450.0f, 0 }, 1600.0f, 900.0f, -2.0f, 2.0f);
        cam2.AddComponent<Camera>(gameTestCamera2);
      }
      // Text test
      {
        FlexECS::Entity txt = scene->CreateEntity("Test Text");
        txt.AddComponent<Position>({ Vector3(822.0f, 248.0f, 0.0f) });
        txt.AddComponent<Rotation>({});
        txt.AddComponent<Scale>({});
        txt.AddComponent<Transform>({});
        txt.AddComponent<Text>({
          FLX_STRING_NEW(R"(/fonts/Bangers/Bangers-Regular.ttf)"),
          FLX_STRING_NEW(
            R"(Manually update the string by adding letters to it each loop for type writing kind of animation or let the gpu handle the animation(not done, need to make Text class like camera class))"
          ),
          Vector3(1.0f, 0.0, 0.0f),
          { Renderer2DText::Alignment_Center, Renderer2DText::Alignment_Middle }
        });

  #if 0 // Test case
          static std::string extra = "";
          if (Input::GetKey(GLFW_KEY_J))
              extra += "j";
          Renderer2DText sample;
          static std::string fullText = "The whole human fraternity is becoming highly dependent on the computer technology; no one can imagine life without computer. As, it has spread its wings so deeply in every area and made people used of it. It is very beneficial for the students of any class. They can use it to prepare their projects, learn poems, read different stories, download notes for exam preparations, collect large information within seconds, learn about painting, drawing, etc. However it enhances the professional skills of the students and helps in getting job easily.";
          static std::string displayedText = ""; // Start with an empty string
          static float elapsedTime = 0.0f;       // To track time
          elapsedTime += Application::GetCurrentWindow()->GetFramerateController().GetDeltaTime() * 100;
          if (elapsedTime >= 1.0f && displayedText.size() < fullText.size()) {
              displayedText += fullText[displayedText.size()]; // Append the next character
              elapsedTime = 0.0f; // Reset the timer
          }
          sample.m_words = displayedText;
          //sample.m_words = "hello there my name is markiplier and welcome back to another game of amnesia the dark descent" + extra;
          sample.m_color = Vector3::Zero;
          sample.m_fonttype = R"(/fonts/Bangers/Bangers-Regular.ttf)";
          sample.m_transform = Matrix4x4(1.00, 0.00, 0.00, 0.00,
              0.00, 1.00, 0.00, 0.00,
              0.00, 0.00, 1.00, 0.00,
               822.00, 248.00, 0.00, 1.00);
          sample.m_window_size = Vector2(static_cast<float>(FlexEngine::Application::GetCurrentWindow()->GetWidth()), static_cast<float>(FlexEngine::Application::GetCurrentWindow()->GetHeight()));
          //sample.m_alignment = { Renderer2DText::Alignment_Left,Renderer2DText::Alignment_Top };
          //sample.m_alignment = { Renderer2DText::Alignment_Left,Renderer2DText::Alignment_Middle };
          //sample.m_alignment = { Renderer2DText::Alignment_Left,Renderer2DText::Alignment_Bottom };
          //sample.m_alignment = { Renderer2DText::Alignment_Center,Renderer2DText::Alignment_Top };
          sample.m_alignment = { Renderer2DText::Alignment_Center,Renderer2DText::Alignment_Middle };
          //sample.m_alignment = { Renderer2DText::Alignment_Center,Renderer2DText::Alignment_Bottom };
          //sample.m_alignment = { Renderer2DText::Alignment_Right,Renderer2DText::Alignment_Top };
          //sample.m_alignment = { Renderer2DText::Alignment_Right,Renderer2DText::Alignment_Middle };
          //sample.m_alignment = { Renderer2DText::Alignment_Right,Renderer2DText::Alignment_Bottom };
          sample.m_maxwidthtextbox = 850.0f;
  #endif
      }
      // button
      {
        FlexECS::Entity button = scene->CreateEntity("Test Button");
        button.AddComponent<Position>({ Vector3(200.0f, 200.0f, 0.0f) });
        button.AddComponent<Rotation>({});
        button.AddComponent<Scale>({ Vector3(300.0f, 100.0f, 0.0f) });
        button.AddComponent<Transform>({});
        button.AddComponent<Button>({});
        button.AddComponent<BoundingBox2D>({});
        button.AddComponent<Sprite>({});
        button.GetComponent<Sprite>()->center_aligned = true;
        button.AddComponent<Script>({ FLX_STRING_NEW("TestButton") });
      }
      // test find
      {
        scene->CreateEntity("Waldo!");
        auto entity = scene->GetEntityByName("Waldo!");
        if (entity)
          Log::Info("Found " + FLX_STRING_GET(*entity.GetComponent<EntityName>()));
        else
          Log::Error("Entity not found");
      }
      // scene->DumpArchetypeIndex();
    }
#endif

// preliminary test
#if 0
    {
      for (auto& [type_list, archetype] : scene->archetype_index)
      {
        // test conversion
        FlexECS::_Archetype _archetype_index = FlexECS::Internal_ConvertToSerializedArchetype(archetype);

        // print the archetype
        std::stringstream ss;
        for (std::size_t i = 0; i < _archetype_index.type.size(); ++i)
        {
          ss << _archetype_index.type[i] << " ";
        }
        Log::Warning("Archetype: " + ss.str());

        // print what was converted
        for (std::size_t i = 0; i < _archetype_index.archetype_table.size(); ++i)
        {
          // print the type and data
          Log::Info("Type: " + _archetype_index.type[i]);

          // print per entity
          for (std::size_t j = 0; j < _archetype_index.archetype_table[i].size(); ++j)
          {
            Log::Debug("Entity: " + std::to_string(j));
            Log::Debug("Data: " + _archetype_index.archetype_table[i][j]);
          }
        }
      }
    }
#endif

// test serialization
#if 0
    {
      Path save_to_path = Path::current("temp/serialization_test_scene.flxscene");
      File& file = File::Open(save_to_path);
      scene->Save(file);
    }
#endif

// test deserialization
#if 0
    {
      Path load_from_path = Path::current("temp/serialization_test_scene.flxscene");
      File& file = File::Open(load_from_path);
      auto loaded_scene = FlexECS::Scene::Load(file);
      loaded_scene->DumpArchetypeIndex();
    }
#endif

#pragma endregion

    Editor::GetInstance().Init();
    RegisterComponents();


    // Add custom framebuffers
<<<<<<< HEAD
    //Window::FrameBufferManager.AddFrameBuffer("Scene", Vector2(1080, 640));                                             
    //Window::FrameBufferManager.AddFrameBuffer("Scene", Vector2(1280, 720));
    Window::FrameBufferManager.AddFrameBuffer("Scene", Vector2(1600, 900));
=======
    Window::FrameBufferManager.AddFrameBuffer("custom1", Vector2(1080, 640));
    Window::FrameBufferManager.AddFrameBuffer("custom2", Vector2(1280, 720));
>>>>>>> 9d9261ef

    // add physics layer
    FLX_COMMAND_ADD_WINDOW_LAYER("Editor", std::make_shared<PhysicsLayer>());

    // add rendering layer
    FLX_COMMAND_ADD_WINDOW_LAYER("Editor", std::make_shared<RenderingLayer>());

    // add audio layer
    FLX_COMMAND_ADD_WINDOW_LAYER("Editor", std::make_shared<AudioLayer>());

    // add camera service layer
    FLX_COMMAND_ADD_WINDOW_LAYER("Editor", std::make_shared<CameraSystemLayer>());
  }

  void EditorBaseLayer::OnDetach()
  {
  }

  void EditorBaseLayer::Update()
  {
    //Window::FrameBufferManager.SetCurrentFrameBuffer("Scene");
    //Window::FrameBufferManager.GetCurrentFrameBuffer()->GetColorAttachment();

    // Always remember to set the context before using ImGui
    FLX_IMGUI_ALIGNCONTEXT();

    // setup dockspace
    // ImGuiDockNodeFlags dockspace_flags = ImGuiDockNodeFlags_PassthruCentralNode |
    // ImGuiDockNodeFlags_NoDockingInCentralNode;
    ImGuiDockNodeFlags dockspace_flags = ImGuiDockNodeFlags_PassthruCentralNode;
    // #pragma warning(suppress: 4189) // local variable is initialized but not referenced
    dockspace_main_id = ImGui::DockSpaceOverViewport(ImGui::GetMainViewport(), dockspace_flags);

    Editor::GetInstance().Update();

    // Test for cam
    {
      auto cameraEntities = FlexECS::Scene::GetActiveScene()->CachedQuery<Camera>();

      for (auto& entity : cameraEntities)
      {

        auto camera = entity.GetComponent<Camera>();
        if (camera)
        {
          auto& position = camera->m_data.position;

          // Adjust movement speed as needed
          float speed = 300.0f;

          // Check for WASD input
          if (Input::GetKey('W')) // Replace 'W' with your input library's key codes
            entity.GetComponent<Camera>()->m_data.position.y -=
              speed * Application::GetCurrentWindow()->GetFramerateController().GetDeltaTime(); // Move forward
          if (Input::GetKey('S'))
            entity.GetComponent<Camera>()->m_data.position.y +=
              speed * Application::GetCurrentWindow()->GetFramerateController().GetDeltaTime(); // Move backward
          if (Input::GetKey('A'))
            entity.GetComponent<Camera>()->m_data.position.x -=
              speed * Application::GetCurrentWindow()->GetFramerateController().GetDeltaTime(); // Move left
          if (Input::GetKey('D'))
            entity.GetComponent<Camera>()->m_data.position.x +=
              speed * Application::GetCurrentWindow()->GetFramerateController().GetDeltaTime(); // Move right

          entity.GetComponent<Transform>()->is_dirty = true;
        }
      }
    }

    // good practise
<<<<<<< HEAD
    //OpenGLFrameBuffer::Unbind();
=======
    OpenGLFrameBuffer::Unbind();

    // For IMGUI
    FunctionQueue function_queue;
    if (ImGui::BeginMainMenuBar())
    {
      if (ImGui::BeginMenu("File"))
      {
        if (ImGui::MenuItem("New", "Ctrl+N"))
        {
          function_queue.Insert({ [this]()
                                  {
                                    // Clear the scene and reset statics
                                    FlexECS::Scene::SetActiveScene(FlexECS::Scene::CreateScene());
                                    current_save_name = default_save_name;
                                  } });
        }

        if (ImGui::MenuItem("Open", "Ctrl+O"))
        {
          function_queue.Insert({ [this]()
                                  {
                                    FileList files = FileList::Browse(
                                      "Open Scene", Path::current("saves"), "default.flxscene",
                                      L"FlexScene Files (*.flxscene)\0"
                                      L"*.flxscene\0",
                                      // L"All Files (*.*)\0" L"*.*\0",
                                      false, false
                                    );

                                    // cancel if no files were selected
                                    if (files.empty()) return;

                                    // open the scene
                                    File& file = File::Open(files[0]);

                                    // update the current save directory and name
                                    current_save_directory = file.path.parent_path();
                                    current_save_name = file.path.stem().string();

                                    // load the scene
                                    FlexECS::Scene::SetActiveScene(FlexECS::Scene::Load(file));
                                  } });
        }

        if (ImGui::MenuItem("Save As", "Ctrl+Shift+S"))
        {
          function_queue.Insert({ [this]()
                                  {
                                    FileList files = FileList::Browse(
                                      "Save Scene", current_save_directory, current_save_name + ".flxscene",
                                      L"FlexScene Files (*.flxscene)\0"
                                      L"*.flxscene\0"
                                      L"All Files (*.*)\0"
                                      L"*.*\0",
                                      true
                                    );

                                    // cancel if no files were selected
                                    if (files.empty()) return;

                                    // sanitize the file extension
                                    std::string file_path = files[0];
                                    auto it = file_path.find_last_of(".");
                                    if (it != std::string::npos) file_path = file_path.substr(0, it);
                                    file_path += ".flxscene";

                                    // open the file
                                    File& file = File::Open(Path(file_path));

                                    // save the scene
                                    FlexECS::Scene::SaveActiveScene(file);
                                    Log::Info("Saved scene to: " + file.path.string());

                                    // update the current save directory and name
                                    current_save_directory = file.path.parent_path();
                                    current_save_name = file.path.stem().string();
                                  } });
        }

        ImGui::EndMenu();
      }
      ImGui::EndMainMenuBar();
    }

    // Execute the function queue
    function_queue.Flush();
>>>>>>> 9d9261ef
  }

} // namespace Editor<|MERGE_RESOLUTION|>--- conflicted
+++ resolved
@@ -28,11 +28,7 @@
     {
       auto scene = FlexECS::Scene::CreateScene();
       {
-<<<<<<< HEAD
-        FlexECS::Entity entity = scene->CreateEntity("Sprite1 Test");
-        entity.AddComponent<Position>({ {300, 300, 0} });
-        entity.AddComponent<Rotation>({});
-        entity.AddComponent<Scale>({ {200, 200, 0}});
+        FlexECS::Entity entity = scene->CreateEntity("Save Test 00000000000000000000000000000000000000000");
         entity.AddComponent<Transform>({});
         entity.AddComponent<Sprite>({ FLX_STRING_NEW("") });
       }
@@ -41,9 +37,6 @@
         entity.AddComponent<Position>({ {600, 600, 0} });
         entity.AddComponent<Rotation>({});
         entity.AddComponent<Scale>({ {250, 250, 0} });
-=======
-        FlexECS::Entity entity = scene->CreateEntity("Save Test 00000000000000000000000000000000000000000");
->>>>>>> 9d9261ef
         entity.AddComponent<Transform>({});
         entity.AddComponent<Sprite>({ FLX_STRING_NEW("")});
       }
@@ -238,14 +231,9 @@
 
 
     // Add custom framebuffers
-<<<<<<< HEAD
     //Window::FrameBufferManager.AddFrameBuffer("Scene", Vector2(1080, 640));                                             
     //Window::FrameBufferManager.AddFrameBuffer("Scene", Vector2(1280, 720));
     Window::FrameBufferManager.AddFrameBuffer("Scene", Vector2(1600, 900));
-=======
-    Window::FrameBufferManager.AddFrameBuffer("custom1", Vector2(1080, 640));
-    Window::FrameBufferManager.AddFrameBuffer("custom2", Vector2(1280, 720));
->>>>>>> 9d9261ef
 
     // add physics layer
     FLX_COMMAND_ADD_WINDOW_LAYER("Editor", std::make_shared<PhysicsLayer>());
@@ -282,43 +270,40 @@
     Editor::GetInstance().Update();
 
     // Test for cam
-    {
-      auto cameraEntities = FlexECS::Scene::GetActiveScene()->CachedQuery<Camera>();
-
-      for (auto& entity : cameraEntities)
-      {
-
-        auto camera = entity.GetComponent<Camera>();
-        if (camera)
-        {
-          auto& position = camera->m_data.position;
-
-          // Adjust movement speed as needed
-          float speed = 300.0f;
-
-          // Check for WASD input
-          if (Input::GetKey('W')) // Replace 'W' with your input library's key codes
-            entity.GetComponent<Camera>()->m_data.position.y -=
-              speed * Application::GetCurrentWindow()->GetFramerateController().GetDeltaTime(); // Move forward
-          if (Input::GetKey('S'))
-            entity.GetComponent<Camera>()->m_data.position.y +=
-              speed * Application::GetCurrentWindow()->GetFramerateController().GetDeltaTime(); // Move backward
-          if (Input::GetKey('A'))
-            entity.GetComponent<Camera>()->m_data.position.x -=
-              speed * Application::GetCurrentWindow()->GetFramerateController().GetDeltaTime(); // Move left
-          if (Input::GetKey('D'))
-            entity.GetComponent<Camera>()->m_data.position.x +=
-              speed * Application::GetCurrentWindow()->GetFramerateController().GetDeltaTime(); // Move right
-
-          entity.GetComponent<Transform>()->is_dirty = true;
-        }
-      }
-    }
+    #if 0
+    auto cameraEntities = FlexECS::Scene::GetActiveScene()->CachedQuery<Camera>();
+
+    for (auto& entity : cameraEntities)
+    {
+
+      auto camera = entity.GetComponent<Camera>();
+      if (camera)
+      {
+        auto& position = camera->m_data.position;
+
+        // Adjust movement speed as needed
+        float speed = 300.0f;
+
+        // Check for WASD input
+        if (Input::GetKey('W')) // Replace 'W' with your input library's key codes
+          entity.GetComponent<Camera>()->m_data.position.y -=
+            speed * Application::GetCurrentWindow()->GetFramerateController().GetDeltaTime(); // Move forward
+        if (Input::GetKey('S'))
+          entity.GetComponent<Camera>()->m_data.position.y +=
+            speed * Application::GetCurrentWindow()->GetFramerateController().GetDeltaTime(); // Move backward
+        if (Input::GetKey('A'))
+          entity.GetComponent<Camera>()->m_data.position.x -=
+            speed * Application::GetCurrentWindow()->GetFramerateController().GetDeltaTime(); // Move left
+        if (Input::GetKey('D'))
+          entity.GetComponent<Camera>()->m_data.position.x +=
+            speed * Application::GetCurrentWindow()->GetFramerateController().GetDeltaTime(); // Move right
+
+        entity.GetComponent<Transform>()->is_dirty = true;
+      }
+    }
+    #endif
 
     // good practise
-<<<<<<< HEAD
-    //OpenGLFrameBuffer::Unbind();
-=======
     OpenGLFrameBuffer::Unbind();
 
     // For IMGUI
@@ -406,7 +391,6 @@
 
     // Execute the function queue
     function_queue.Flush();
->>>>>>> 9d9261ef
   }
 
 } // namespace Editor