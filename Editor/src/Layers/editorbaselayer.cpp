--- conflicted
+++ resolved
@@ -215,11 +215,6 @@
 
         Editor::GetInstance().Update();
 
-
-<<<<<<< HEAD
-        // good practise
-        //OpenGLFrameBuffer::Unbind();
-=======
     // For IMGUI
     FunctionQueue function_queue;
     if (ImGui::BeginMainMenuBar())
@@ -236,91 +231,11 @@
                                     current_save_name = default_save_name;
                                   } });
         }
->>>>>>> 5c49f96d
 
         // For IMGUI
         FunctionQueue function_queue;
         if (ImGui::BeginMainMenuBar())
         {
-<<<<<<< HEAD
-            if (ImGui::BeginMenu("File"))
-            {
-                if (ImGui::MenuItem("New", "Ctrl+N"))
-                {
-                    function_queue.Insert({ [this]()
-                                            {
-                        // Clear the scene and reset statics
-                        FlexECS::Scene::SetActiveScene(FlexECS::Scene::CreateScene());
-                        current_save_name = default_save_name;
-                      } });
-                }
-
-                if (ImGui::MenuItem("Open", "Ctrl+O"))
-                {
-                    function_queue.Insert({ [this]()
-                                            {
-                                              FileList files = FileList::Browse(
-                                                "Open Scene", Path::current("saves"), "default.flxscene",
-                                                L"FlexScene Files (*.flxscene)\0"
-                                                L"*.flxscene\0",
-                                                // L"All Files (*.*)\0" L"*.*\0",
-                                                false, false
-                                              );
-
-                                              // cancel if no files were selected
-                                              if (files.empty()) return;
-
-                                              // open the scene
-                                              File& file = File::Open(files[0]);
-
-                                              // update the current save directory and name
-                                              current_save_directory = file.path.parent_path();
-                                              current_save_name = file.path.stem().string();
-
-                                              // load the scene
-                                              FlexECS::Scene::SetActiveScene(FlexECS::Scene::Load(file));
-                                            } });
-                }
-
-                if (ImGui::MenuItem("Save As", "Ctrl+Shift+S"))
-                {
-                    function_queue.Insert({ [this]()
-                                            {
-                                              FileList files = FileList::Browse(
-                                                "Save Scene", current_save_directory, current_save_name + ".flxscene",
-                                                L"FlexScene Files (*.flxscene)\0"
-                                                L"*.flxscene\0"
-                                                L"All Files (*.*)\0"
-                                                L"*.*\0",
-                                                true
-                                              );
-
-                                              // cancel if no files were selected
-                                              if (files.empty()) return;
-
-                                              // sanitize the file extension
-                                              std::string file_path = files[0];
-                                              auto it = file_path.find_last_of(".");
-                                              if (it != std::string::npos) file_path = file_path.substr(0, it);
-                                              file_path += ".flxscene";
-
-                                              // open the file
-                                              File& file = File::Open(Path(file_path));
-
-                                              // save the scene
-                                              FlexECS::Scene::SaveActiveScene(file);
-                                              Log::Info("Saved scene to: " + file.path.string());
-
-                                              // update the current save directory and name
-                                              current_save_directory = file.path.parent_path();
-                                              current_save_name = file.path.stem().string();
-                                            } });
-                }
-
-                ImGui::EndMenu();
-            }
-            ImGui::EndMainMenuBar();
-=======
           function_queue.Insert({ [this]()
                                   {
                                     FileList files = FileList::Browse(
@@ -345,7 +260,6 @@
                                     Editor::GetInstance().GetSystem<SelectionSystem>()->ClearSelection();
                                     FlexECS::Scene::SetActiveScene(FlexECS::Scene::Load(file));
                                   } });
->>>>>>> 5c49f96d
         }
 
         // Execute the function queue
