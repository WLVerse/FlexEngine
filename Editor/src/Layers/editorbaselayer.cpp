// WLVERSE [https://wlverse.web.app]
// editorbaselayer.h
// 
// Base layer for the editor.
//
// AUTHORS
// [100%] Chan Wen Loong (wenloong.c\@digipen.edu)
//   - Main Author
// 
// Copyright (c) 2024 DigiPen, All rights reserved.

#include "Layers.h"

#define SPRITESHEET_TEST

namespace Editor
{

  void EditorBaseLayer::OnAttach()
  {

    // test scene
    #if 0
    {
      auto scene = FlexECS::Scene::CreateScene();
      {
        FlexECS::Entity entity = scene->CreateEntity("Save Test 0");
        entity.AddComponent<Vector2>({ 2, 4 });
      }
      {
        FlexECS::Entity entity = scene->CreateEntity("Save Test 1");
        entity.AddComponent<Vector2>({ 35, 42 });
      }
      {
        FlexECS::Entity entity = scene->CreateEntity("Save Test 2");
        entity.AddComponent<Vector2>({ 1, 2 });
        entity.AddComponent<Vector3>({ 1, 2, 3 });
      }
      //scene->DumpArchetypeIndex();
    }
    #endif

    // preliminary test
    #if 0
    {
      for (auto& [type_list, archetype] : scene->archetype_index)
      {
        // test conversion
        FlexECS::_Archetype _archetype_index = FlexECS::Internal_ConvertToSerializedArchetype(archetype);

        // print the archetype
        std::stringstream ss;
        for (std::size_t i = 0; i < _archetype_index.type.size(); ++i)
        {
          ss << _archetype_index.type[i] << " ";
        }
        Log::Warning("Archetype: " + ss.str());

        // print what was converted
        for (std::size_t i = 0; i < _archetype_index.archetype_table.size(); ++i)
        {
          // print the type and data
          Log::Info("Type: " + _archetype_index.type[i]);

          // print per entity
          for (std::size_t j = 0; j < _archetype_index.archetype_table[i].size(); ++j)
          {
            Log::Debug("Entity: " + std::to_string(j));
            Log::Debug("Data: " + _archetype_index.archetype_table[i][j]);
          }
        }
      }
    }
    #endif

    // test serialization
    #if 0
    {
      Path save_to_path = Path::current("temp/serialization_test_scene.flxscene");
      File& file = File::Open(save_to_path);
      scene->Save(file);
    }
    #endif

    // test deserialization
    #if 0
    {
      Path load_from_path = Path::current("temp/serialization_test_scene.flxscene");
      File& file = File::Open(load_from_path);
      auto loaded_scene = FlexECS::Scene::Load(file);
      loaded_scene->DumpArchetypeIndex();
    }
    #endif

<<<<<<< HEAD

=======
>>>>>>> 45971d20
  }

  void EditorBaseLayer::OnDetach()
  {

  }

  void EditorBaseLayer::Update()
  {
    // Always remember to set the context before using ImGui
    FLX_IMGUI_ALIGNCONTEXT();

    // setup dockspace
    ImGuiDockNodeFlags dockspace_flags = ImGuiDockNodeFlags_PassthruCentralNode | ImGuiDockNodeFlags_NoDockingInCentralNode;
    //#pragma warning(suppress: 4189) // local variable is initialized but not referenced
    dockspace_main_id = ImGui::DockSpaceOverViewport(ImGui::GetMainViewport(), dockspace_flags);
<<<<<<< HEAD
  
    //test text
    #if 1
    {
        OpenGLRenderer::DrawSimpleTexture2D();

        //Renderer2DText sample;
        //sample.m_words = "a";
        //sample.m_fonttype = R"(/fonts/Bangers/Bangers-Regular.ttf)";
        //sample.m_transform = Matrix4x4::Identity;
        //sample.m_window_size = Vector2(static_cast<float>(FlexEngine::Application::GetCurrentWindow()->GetWidth()), static_cast<float>(FlexEngine::Application::GetCurrentWindow()->GetHeight()));
        //sample.m_alignment = { Renderer2DText::Alignment_Center,Renderer2DText::Alignment_Middle };

        //OpenGLRenderer::DrawTexture2D(sample);
=======

    // spritesheet test
    // draw a sprite with render system
    #if 1
    {
      static auto& asset_spritesheet = FLX_ASSET_GET(Asset::Spritesheet, R"(/images/Prop_Flaming_Barrel.flxspritesheet)");
      static float time = 0.0f;
      time += Application::GetCurrentWindow()->GetFramerateController().GetDeltaTime();
      int index = (int)(time * asset_spritesheet.columns) % asset_spritesheet.columns;

      Renderer2DProps props;
      props.asset = R"(/images/Prop_Flaming_Barrel.flxspritesheet)";
      props.texture_index = index;
      props.position = Vector2(0.0f, 0.0f);
      props.scale = Vector2(384.0f / asset_spritesheet.columns, 96.0f);
      props.window_size = Vector2(1600.0f, 900.0f);
      props.alignment = Renderer2DProps::Alignment_TopLeft;

      static Camera camera(0.0f, 1600.0f, 900.0f, 0.0f, -2.0f, 2.0f);

      OpenGLRenderer::DrawTexture2D(camera, props);

      OpenGLRenderer::DrawSimpleTexture2D(
        AssetManager::Get<Asset::Texture>(asset_spritesheet.texture),
        Vector2(384.0f, 0.0f),
        Vector2(384.0f, 96.0f),
        Vector2(1600.0f, 900.0f),
        Renderer2DProps::Alignment_TopLeft
      );
>>>>>>> 45971d20
    }
    #endif
  }

}<|MERGE_RESOLUTION|>--- conflicted
+++ resolved
@@ -92,10 +92,6 @@
     }
     #endif
 
-<<<<<<< HEAD
-
-=======
->>>>>>> 45971d20
   }
 
   void EditorBaseLayer::OnDetach()
@@ -112,23 +108,7 @@
     ImGuiDockNodeFlags dockspace_flags = ImGuiDockNodeFlags_PassthruCentralNode | ImGuiDockNodeFlags_NoDockingInCentralNode;
     //#pragma warning(suppress: 4189) // local variable is initialized but not referenced
     dockspace_main_id = ImGui::DockSpaceOverViewport(ImGui::GetMainViewport(), dockspace_flags);
-<<<<<<< HEAD
   
-    //test text
-    #if 1
-    {
-        OpenGLRenderer::DrawSimpleTexture2D();
-
-        //Renderer2DText sample;
-        //sample.m_words = "a";
-        //sample.m_fonttype = R"(/fonts/Bangers/Bangers-Regular.ttf)";
-        //sample.m_transform = Matrix4x4::Identity;
-        //sample.m_window_size = Vector2(static_cast<float>(FlexEngine::Application::GetCurrentWindow()->GetWidth()), static_cast<float>(FlexEngine::Application::GetCurrentWindow()->GetHeight()));
-        //sample.m_alignment = { Renderer2DText::Alignment_Center,Renderer2DText::Alignment_Middle };
-
-        //OpenGLRenderer::DrawTexture2D(sample);
-=======
-
     // spritesheet test
     // draw a sprite with render system
     #if 1
@@ -157,7 +137,22 @@
         Vector2(1600.0f, 900.0f),
         Renderer2DProps::Alignment_TopLeft
       );
->>>>>>> 45971d20
+    }
+    #endif
+
+    //test text
+    #if 1
+    {
+        OpenGLRenderer::DrawSimpleTexture2D();
+
+        //Renderer2DText sample;
+        //sample.m_words = "a";
+        //sample.m_fonttype = R"(/fonts/Bangers/Bangers-Regular.ttf)";
+        //sample.m_transform = Matrix4x4::Identity;
+        //sample.m_window_size = Vector2(static_cast<float>(FlexEngine::Application::GetCurrentWindow()->GetWidth()), static_cast<float>(FlexEngine::Application::GetCurrentWindow()->GetHeight()));
+        //sample.m_alignment = { Renderer2DText::Alignment_Center,Renderer2DText::Alignment_Middle };
+
+        //OpenGLRenderer::DrawTexture2D(sample);
     }
     #endif
   }
