// WLVERSE [https://wlverse.web.app]
// editorbaselayer.h
//
// Base layer for the editor.
//
// AUTHORS
// [100%] Chan Wen Loong (wenloong.c\@digipen.edu)
//   - Main Author
//
// Copyright (c) 2024 DigiPen, All rights reserved.

#include "FlexEngine/FlexECS/enginecomponents.h"
#include "Layers.h"
#include "componentviewer.h"
#include "editor.h"
#include "editorcomponents.h"

namespace Editor
{

  void EditorBaseLayer::OnAttach()
  {

#pragma region Temporary Tests

// test scene
#if 1
    {
      auto scene = FlexECS::Scene::CreateScene();
      {
        FlexECS::Entity entity = scene->CreateEntity("Save Test 00000000000000000000000000000000000000000");
        entity.AddComponent<Transform>({});
      }
      {
        FlexECS::Entity entity = scene->CreateEntity("Sprite Test");
        entity.AddComponent<Position>({
          Vector3{ 100, 300, 0 }
        });
        entity.AddComponent<Rotation>({
          Vector3{ 0, 0, 35 }
        });
        entity.AddComponent<Scale>({
          { 100, 100, 100 }
        });
        entity.AddComponent<Sprite>({ FLX_STRING_NEW(R"(/images/chrono_drift_grace.png)") });
        entity.AddComponent<Transform>({ true, Matrix4x4::Identity, true });
      }
      {
        FlexECS::Entity entity = scene->CreateEntity("Animator Sprite Test");
        entity.AddComponent<Position>({
          Vector3{ 100, 100, 0 }
        });
        entity.AddComponent<Rotation>({
          Vector3{ 0, 0, 0 }
        });
        entity.AddComponent<Scale>({
          { 100, 100, 100 }
        });
        entity.AddComponent<Transform>({});
        // entity.AddComponent<ScriptComponent>({ FLX_STRING_NEW(R"(CameraHandler)") });
        entity.AddComponent<Audio>({ true, false, false, false, FLX_STRING_NEW(R"(/audio/attack.mp3)") });
        entity.AddComponent<Sprite>({ FLX_STRING_NEW(R"(/images/chrono_drift_grace.png)") });
        entity.AddComponent<Animator>({ FLX_STRING_NEW(R"(/images/Prop_Flaming_Barrel.flxspritesheet)"), true, 0.f });
        entity.AddComponent<Script>({ FLX_STRING_NEW("PlayAnimation") });
      }
      // Camera Test
      {
        FlexECS::Entity cam = scene->CreateEntity("Test Cam");
        cam.AddComponent<Position>({});
        cam.AddComponent<Rotation>({});
        cam.AddComponent<Scale>({});
        cam.AddComponent<Transform>({});
        // There are two ways to initialize, 1st is to write directly which i do not recommend like so -> need to write
        // each exact variable cam.AddComponent<Camera>({ {{ 850.0f,450.0f,0 }, 1600.0f, 900.0f, -2.0f, 2.0f},false});
        //  Second way is to create a camera outside and then copy constructor it -> Easier
        Camera gameTestCamera({ 850.0f, 450.0f, 0 }, 1600.0f, 900.0f, -2.0f, 2.0f);
        cam.AddComponent<Camera>(gameTestCamera);

        FlexECS::Entity cam2 = scene->CreateEntity("Test Cam2");
        cam2.AddComponent<Position>({});
        cam2.AddComponent<Rotation>({});
        cam2.AddComponent<Scale>({});
        cam2.AddComponent<Transform>({});
        // There are two ways to initialize, 1st is to write directly which i do not recommend like so -> need to write
        // each exact variable cam.AddComponent<Camera>({ {{ 850.0f,450.0f,0 }, 1600.0f, 900.0f, -2.0f, 2.0f},false});
        //  Second way is to create a camera outside and then copy constructor it -> Easier
        Camera gameTestCamera2({ 650.0f, 450.0f, 0 }, 1600.0f, 900.0f, -2.0f, 2.0f);
        cam2.AddComponent<Camera>(gameTestCamera2);
      }
      // Text test
      {
        FlexECS::Entity txt = scene->CreateEntity("Test Text");
        txt.AddComponent<Position>({ Vector3(822.0f, 248.0f, 0.0f) });
        txt.AddComponent<Rotation>({});
        txt.AddComponent<Scale>({});
        txt.AddComponent<Transform>({});
        txt.AddComponent<Text>({
          FLX_STRING_NEW(R"(/fonts/Bangers/Bangers-Regular.ttf)"),
          FLX_STRING_NEW(
            R"(Manually update the string by adding letters to it each loop for type writing kind of animation or let the gpu handle the animation(not done, need to make Text class like camera class))"
          ),
          Vector3(1.0f, 0.0, 0.0f),
          { Renderer2DText::Alignment_Center, Renderer2DText::Alignment_Middle }
        });

  #if 0 // Test case
          static std::string extra = "";
          if (Input::GetKey(GLFW_KEY_J))
              extra += "j";
          Renderer2DText sample;
          static std::string fullText = "The whole human fraternity is becoming highly dependent on the computer technology; no one can imagine life without computer. As, it has spread its wings so deeply in every area and made people used of it. It is very beneficial for the students of any class. They can use it to prepare their projects, learn poems, read different stories, download notes for exam preparations, collect large information within seconds, learn about painting, drawing, etc. However it enhances the professional skills of the students and helps in getting job easily.";
          static std::string displayedText = ""; // Start with an empty string
          static float elapsedTime = 0.0f;       // To track time
          elapsedTime += Application::GetCurrentWindow()->GetFramerateController().GetDeltaTime() * 100;
          if (elapsedTime >= 1.0f && displayedText.size() < fullText.size()) {
              displayedText += fullText[displayedText.size()]; // Append the next character
              elapsedTime = 0.0f; // Reset the timer
          }
          sample.m_words = displayedText;
          //sample.m_words = "hello there my name is markiplier and welcome back to another game of amnesia the dark descent" + extra;
          sample.m_color = Vector3::Zero;
          sample.m_fonttype = R"(/fonts/Bangers/Bangers-Regular.ttf)";
          sample.m_transform = Matrix4x4(1.00, 0.00, 0.00, 0.00,
              0.00, 1.00, 0.00, 0.00,
              0.00, 0.00, 1.00, 0.00,
               822.00, 248.00, 0.00, 1.00);
          sample.m_window_size = Vector2(static_cast<float>(FlexEngine::Application::GetCurrentWindow()->GetWidth()), static_cast<float>(FlexEngine::Application::GetCurrentWindow()->GetHeight()));
          //sample.m_alignment = { Renderer2DText::Alignment_Left,Renderer2DText::Alignment_Top };
          //sample.m_alignment = { Renderer2DText::Alignment_Left,Renderer2DText::Alignment_Middle };
          //sample.m_alignment = { Renderer2DText::Alignment_Left,Renderer2DText::Alignment_Bottom };
          //sample.m_alignment = { Renderer2DText::Alignment_Center,Renderer2DText::Alignment_Top };
          sample.m_alignment = { Renderer2DText::Alignment_Center,Renderer2DText::Alignment_Middle };
          //sample.m_alignment = { Renderer2DText::Alignment_Center,Renderer2DText::Alignment_Bottom };
          //sample.m_alignment = { Renderer2DText::Alignment_Right,Renderer2DText::Alignment_Top };
          //sample.m_alignment = { Renderer2DText::Alignment_Right,Renderer2DText::Alignment_Middle };
          //sample.m_alignment = { Renderer2DText::Alignment_Right,Renderer2DText::Alignment_Bottom };
          sample.m_maxwidthtextbox = 850.0f;
  #endif
      }
      // button
      {
        FlexECS::Entity button = scene->CreateEntity("Test Button");
        button.AddComponent<Position>({ Vector3(200.0f, 200.0f, 0.0f) });
        button.AddComponent<Rotation>({});
        button.AddComponent<Scale>({ Vector3(300.0f, 100.0f, 0.0f) });
        button.AddComponent<Transform>({});
        button.AddComponent<Button>({});
        button.AddComponent<BoundingBox2D>({});
        button.AddComponent<Sprite>({});
        button.GetComponent<Sprite>()->center_aligned = true;
        button.AddComponent<Script>({ FLX_STRING_NEW("TestButton") });
      }
<<<<<<< HEAD

      //Particle System test
      {
          FlexECS::Entity emitter = scene->CreateEntity("Test Spawner");
          emitter.AddComponent<Position>({ Vector3(200.0f, -200.0f, 0.0f) });
          emitter.AddComponent<Rotation>({Vector3(0,0,180)}); //In radians ah
          emitter.AddComponent<Scale>({ Vector3(1.0f, 1.0f, 0.0f) });
          emitter.AddComponent<Transform>({});
          emitter.AddComponent<Sprite>({});
          emitter.AddComponent<ParticleSystem>({});
          //For particle systems no-choice easier to do this if manual -> too many variables
          emitter.GetComponent<ParticleSystem>()->particlesprite_handle = FLX_STRING_NEW(R"(/images/chrono_drift_grace.png)");
          emitter.GetComponent<ParticleSystem>()->particleEmissionShapeIndex = (int)ParticleEmitShape::Hemisphere;

          FlexECS::Entity emitter2 = scene->CreateEntity("Test Spawner 2");
          emitter2.AddComponent<Position>({ Vector3(600.0f, -200.0f, 0.0f) });
          emitter2.AddComponent<Rotation>({ Vector3(0.0f,0.0f,90.0f)});
          emitter2.AddComponent<Scale>({ Vector3(1.0f, 1.0f, 0.0f) });
          emitter2.AddComponent<Transform>({});
          emitter2.AddComponent<Sprite>({});
          emitter2.AddComponent<ParticleSystem>({});
          emitter2.GetComponent<ParticleSystem>()->particleEmissionShapeIndex = (int)ParticleEmitShape::Box;

      }
      //scene->DumpArchetypeIndex();
=======
      // test find
      {
        scene->CreateEntity("Waldo!");
        auto entity = scene->GetEntityByName("Waldo!");
        if (entity)
          Log::Info("Found " + FLX_STRING_GET(*entity.GetComponent<EntityName>()));
        else
          Log::Error("Entity not found");
      }
      // scene->DumpArchetypeIndex();
>>>>>>> 2500dd23
    }
#endif

// preliminary test
#if 0
    {
      for (auto& [type_list, archetype] : scene->archetype_index)
      {
        // test conversion
        FlexECS::_Archetype _archetype_index = FlexECS::Internal_ConvertToSerializedArchetype(archetype);

        // print the archetype
        std::stringstream ss;
        for (std::size_t i = 0; i < _archetype_index.type.size(); ++i)
        {
          ss << _archetype_index.type[i] << " ";
        }
        Log::Warning("Archetype: " + ss.str());

        // print what was converted
        for (std::size_t i = 0; i < _archetype_index.archetype_table.size(); ++i)
        {
          // print the type and data
          Log::Info("Type: " + _archetype_index.type[i]);

          // print per entity
          for (std::size_t j = 0; j < _archetype_index.archetype_table[i].size(); ++j)
          {
            Log::Debug("Entity: " + std::to_string(j));
            Log::Debug("Data: " + _archetype_index.archetype_table[i][j]);
          }
        }
      }
    }
#endif

// test serialization
#if 0
    {
      Path save_to_path = Path::current("temp/serialization_test_scene.flxscene");
      File& file = File::Open(save_to_path);
      scene->Save(file);
    }
#endif

// test deserialization
#if 0
    {
      Path load_from_path = Path::current("temp/serialization_test_scene.flxscene");
      File& file = File::Open(load_from_path);
      auto loaded_scene = FlexECS::Scene::Load(file);
      loaded_scene->DumpArchetypeIndex();
    }
#endif

#pragma endregion

    Editor::GetInstance().Init();
    RegisterComponents();


    // Add custom framebuffers
    Window::FrameBufferManager.AddFrameBuffer("custom1", Vector2(1080, 640));
    Window::FrameBufferManager.AddFrameBuffer("custom2", Vector2(1280, 720));

    // add physics layer
    FLX_COMMAND_ADD_WINDOW_LAYER("Editor", std::make_shared<PhysicsLayer>());

    // add particle systems layer
    FLX_COMMAND_ADD_WINDOW_LAYER(
      "Editor",
      std::make_shared<ParticleSystemLayer>()
    );

    // add rendering layer
    FLX_COMMAND_ADD_WINDOW_LAYER("Editor", std::make_shared<RenderingLayer>());

    // add audio layer
    FLX_COMMAND_ADD_WINDOW_LAYER("Editor", std::make_shared<AudioLayer>());

    // add camera service layer
    FLX_COMMAND_ADD_WINDOW_LAYER("Editor", std::make_shared<CameraSystemLayer>());
  }

  void EditorBaseLayer::OnDetach()
  {
  }

  void EditorBaseLayer::Update()
  {
    Window::FrameBufferManager.SetCurrentFrameBuffer("custom1");
    Window::FrameBufferManager.GetCurrentFrameBuffer()->GetColorAttachment();

    // Always remember to set the context before using ImGui
    FLX_IMGUI_ALIGNCONTEXT();

    // setup dockspace
    // ImGuiDockNodeFlags dockspace_flags = ImGuiDockNodeFlags_PassthruCentralNode |
    // ImGuiDockNodeFlags_NoDockingInCentralNode;
    ImGuiDockNodeFlags dockspace_flags = ImGuiDockNodeFlags_PassthruCentralNode;
    // #pragma warning(suppress: 4189) // local variable is initialized but not referenced
    dockspace_main_id = ImGui::DockSpaceOverViewport(ImGui::GetMainViewport(), dockspace_flags);

    Editor::GetInstance().Update();

    // Test for cam
    {
      auto cameraEntities = FlexECS::Scene::GetActiveScene()->CachedQuery<Camera>();

      for (auto& entity : cameraEntities)
      {

<<<<<<< HEAD
            auto camera = entity.GetComponent<Camera>();
            if (camera)
            {
                //auto& position = camera->m_data.position;

                // Adjust movement speed as needed
                float speed = 300.0f;
                
                // Check for WASD input
                if (Input::GetKey('W')) // Replace 'W' with your input library's key codes
                    entity.GetComponent<Camera>()->m_data.position.y -= speed * Application::GetCurrentWindow()->GetFramerateController().GetDeltaTime();  // Move forward
                if (Input::GetKey('S'))
                    entity.GetComponent<Camera>()->m_data.position.y += speed * Application::GetCurrentWindow()->GetFramerateController().GetDeltaTime();  // Move backward
                if (Input::GetKey('A'))
                    entity.GetComponent<Camera>()->m_data.position.x -= speed * Application::GetCurrentWindow()->GetFramerateController().GetDeltaTime();  // Move left
                if (Input::GetKey('D'))
                    entity.GetComponent<Camera>()->m_data.position.x += speed * Application::GetCurrentWindow()->GetFramerateController().GetDeltaTime();  // Move right
            
                entity.GetComponent<Transform>()->is_dirty = true;
            }
=======
        auto camera = entity.GetComponent<Camera>();
        if (camera)
        {
          auto& position = camera->m_data.position;

          // Adjust movement speed as needed
          float speed = 300.0f;

          // Check for WASD input
          if (Input::GetKey('W')) // Replace 'W' with your input library's key codes
            entity.GetComponent<Camera>()->m_data.position.y -=
              speed * Application::GetCurrentWindow()->GetFramerateController().GetDeltaTime(); // Move forward
          if (Input::GetKey('S'))
            entity.GetComponent<Camera>()->m_data.position.y +=
              speed * Application::GetCurrentWindow()->GetFramerateController().GetDeltaTime(); // Move backward
          if (Input::GetKey('A'))
            entity.GetComponent<Camera>()->m_data.position.x -=
              speed * Application::GetCurrentWindow()->GetFramerateController().GetDeltaTime(); // Move left
          if (Input::GetKey('D'))
            entity.GetComponent<Camera>()->m_data.position.x +=
              speed * Application::GetCurrentWindow()->GetFramerateController().GetDeltaTime(); // Move right

          entity.GetComponent<Transform>()->is_dirty = true;
>>>>>>> 2500dd23
        }
      }
    }

    // good practise
    OpenGLFrameBuffer::Unbind();

    // For IMGUI
    FunctionQueue function_queue;
    if (ImGui::BeginMainMenuBar())
    {
      if (ImGui::BeginMenu("File"))
      {
        if (ImGui::MenuItem("New", "Ctrl+N"))
        {
          function_queue.Insert({ [this]()
                                  {
                                    // Clear the scene and reset statics
                                    FlexECS::Scene::SetActiveScene(FlexECS::Scene::CreateScene());
                                    current_save_name = default_save_name;
                                  } });
        }

        if (ImGui::MenuItem("Open", "Ctrl+O"))
        {
          function_queue.Insert({ [this]()
                                  {
                                    FileList files = FileList::Browse(
                                      "Open Scene", Path::current("saves"), "default.flxscene",
                                      L"FlexScene Files (*.flxscene)\0"
                                      L"*.flxscene\0",
                                      // L"All Files (*.*)\0" L"*.*\0",
                                      false, false
                                    );

                                    // cancel if no files were selected
                                    if (files.empty()) return;

                                    // open the scene
                                    File& file = File::Open(files[0]);

                                    // update the current save directory and name
                                    current_save_directory = file.path.parent_path();
                                    current_save_name = file.path.stem().string();

                                    // load the scene
                                    FlexECS::Scene::SetActiveScene(FlexECS::Scene::Load(file));
                                  } });
        }

        if (ImGui::MenuItem("Save As", "Ctrl+Shift+S"))
        {
          function_queue.Insert({ [this]()
                                  {
                                    FileList files = FileList::Browse(
                                      "Save Scene", current_save_directory, current_save_name + ".flxscene",
                                      L"FlexScene Files (*.flxscene)\0"
                                      L"*.flxscene\0"
                                      L"All Files (*.*)\0"
                                      L"*.*\0",
                                      true
                                    );

                                    // cancel if no files were selected
                                    if (files.empty()) return;

                                    // sanitize the file extension
                                    std::string file_path = files[0];
                                    auto it = file_path.find_last_of(".");
                                    if (it != std::string::npos) file_path = file_path.substr(0, it);
                                    file_path += ".flxscene";

                                    // open the file
                                    File& file = File::Open(Path(file_path));

                                    // save the scene
                                    FlexECS::Scene::SaveActiveScene(file);
                                    Log::Info("Saved scene to: " + file.path.string());

                                    // update the current save directory and name
                                    current_save_directory = file.path.parent_path();
                                    current_save_name = file.path.stem().string();
                                  } });
        }

        ImGui::EndMenu();
      }
      ImGui::EndMainMenuBar();
    }

    // Execute the function queue
    function_queue.Flush();
  }

} // namespace Editor<|MERGE_RESOLUTION|>--- conflicted
+++ resolved
@@ -150,7 +150,6 @@
         button.GetComponent<Sprite>()->center_aligned = true;
         button.AddComponent<Script>({ FLX_STRING_NEW("TestButton") });
       }
-<<<<<<< HEAD
 
       //Particle System test
       {
@@ -176,7 +175,6 @@
 
       }
       //scene->DumpArchetypeIndex();
-=======
       // test find
       {
         scene->CreateEntity("Waldo!");
@@ -187,7 +185,6 @@
           Log::Error("Entity not found");
       }
       // scene->DumpArchetypeIndex();
->>>>>>> 2500dd23
     }
 #endif
 
@@ -300,28 +297,6 @@
       for (auto& entity : cameraEntities)
       {
 
-<<<<<<< HEAD
-            auto camera = entity.GetComponent<Camera>();
-            if (camera)
-            {
-                //auto& position = camera->m_data.position;
-
-                // Adjust movement speed as needed
-                float speed = 300.0f;
-                
-                // Check for WASD input
-                if (Input::GetKey('W')) // Replace 'W' with your input library's key codes
-                    entity.GetComponent<Camera>()->m_data.position.y -= speed * Application::GetCurrentWindow()->GetFramerateController().GetDeltaTime();  // Move forward
-                if (Input::GetKey('S'))
-                    entity.GetComponent<Camera>()->m_data.position.y += speed * Application::GetCurrentWindow()->GetFramerateController().GetDeltaTime();  // Move backward
-                if (Input::GetKey('A'))
-                    entity.GetComponent<Camera>()->m_data.position.x -= speed * Application::GetCurrentWindow()->GetFramerateController().GetDeltaTime();  // Move left
-                if (Input::GetKey('D'))
-                    entity.GetComponent<Camera>()->m_data.position.x += speed * Application::GetCurrentWindow()->GetFramerateController().GetDeltaTime();  // Move right
-            
-                entity.GetComponent<Transform>()->is_dirty = true;
-            }
-=======
         auto camera = entity.GetComponent<Camera>();
         if (camera)
         {
@@ -345,7 +320,6 @@
               speed * Application::GetCurrentWindow()->GetFramerateController().GetDeltaTime(); // Move right
 
           entity.GetComponent<Transform>()->is_dirty = true;
->>>>>>> 2500dd23
         }
       }
     }
