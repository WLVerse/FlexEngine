--- conflicted
+++ resolved
@@ -253,14 +253,6 @@
         script_component.is_start = false;
       }
     }
-<<<<<<< HEAD
-    else
-    {
-      Internal_LoadScriptingDLL();
-    }
-=======
-
->>>>>>> 9d9261ef
   }
 
 }