--- conflicted
+++ resolved
@@ -64,7 +64,7 @@
 #pragma endregion
 
 #pragma region Sprite Renderer System
-    FunctionQueue render_queue;
+    FunctionQueue editor_queue, game_queue;
 
     // render all sprites
     for (auto& element : FlexECS::Scene::GetActiveScene()->CachedQuery<Sprite, Position, Rotation, Scale>())
@@ -103,14 +103,8 @@
 
       props.alignment = Renderer2DProps::Alignment_TopLeft;
 
-<<<<<<< HEAD
-      render_queue.Insert({ [props]() {OpenGLRenderer::DrawTexture2D(props, CameraManager::GetMainGameCameraID()); }, "", index });
-=======
-      Window::FrameBufferManager.SetCurrentFrameBuffer("Scene");
-      OpenGLRenderer::DrawTexture2D(props, CameraManager::GetEditorCameraID());
-      Window::FrameBufferManager.SetCurrentFrameBuffer("Game");
-      OpenGLRenderer::DrawTexture2D(props, CameraManager::GetMainGameCameraID());
->>>>>>> 6ca91b60
+      game_queue.Insert({ [props]() {OpenGLRenderer::DrawTexture2D(props, CameraManager::GetMainGameCameraID()); }, "", index });
+      editor_queue.Insert({ [props]() {OpenGLRenderer::DrawTexture2D(props, CameraManager::GetEditorCameraID()); }, "", index });
     }
 
 #pragma endregion
@@ -147,14 +141,19 @@
                                       static_cast<Renderer2DText::AlignmentY>(textComponent->alignment.second) };
       sample.m_textboxDimensions = textComponent->textboxDimensions;
 
-      render_queue.Insert({ [sample]() {OpenGLRenderer::DrawTexture2D(sample, CameraManager::GetMainGameCameraID()); }, "", index });
+      game_queue.Insert({ [sample]() {OpenGLRenderer::DrawTexture2D(sample, CameraManager::GetMainGameCameraID()); }, "", index });
+      editor_queue.Insert({ [sample]() {OpenGLRenderer::DrawTexture2D(sample, CameraManager::GetEditorCameraID()); }, "", index });
     }
 
-    render_queue.Flush();
+    
+    Window::FrameBufferManager.SetCurrentFrameBuffer("Scene");
+    editor_queue.Flush();
+    Window::FrameBufferManager.SetCurrentFrameBuffer("Game");
+    game_queue.Flush();
 #pragma endregion
-  
 
-<<<<<<< HEAD
+  }
+
   //Will be needed for batch
   std::vector<std::pair<std::string, FlexECS::Entity>> RenderingLayer::GetRenderQueue()
   {
@@ -187,8 +186,5 @@
       });
 
       return sortedEntities;
-=======
-    OpenGLFrameBuffer::Unbind();
->>>>>>> 6ca91b60
   }
 } // namespace Editor