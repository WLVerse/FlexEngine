/*!************************************************************************
// WLVERSE [https://wlverse.web.app]
// hierarchyview.cpp
//
// Hierarchy Panel for the editor.
//
// AUTHORS
// [100%] Rocky Sutarius (rocky.sutarius@digipen.edu)
//   - Main Author
//
// Copyright (c) 2024 DigiPen, All rights reserved.
**************************************************************************/

#include "editor.h"
#include "hierarchyview.h"
//#include "Components/rendering.h"
#include "editorgui.h"

using namespace FlexEngine;
using EntityName = std::string;

namespace Editor
{
	void HierarchyView::Init()
	{
	}
	void HierarchyView::Update()
	{
	}

	void HierarchyView::EditorUI()
	{
		auto scene = FlexECS::Scene::GetActiveScene();

		ImGui::Begin("Scene Hierarchy");

		auto selection_system = Editor::GetInstance().GetSystem<SelectionSystem>();

		//Drag a sprite from assets to window to create entity with the sprite.
		#if 0
		if (auto image = EditorGUI::StartWindowPayloadReceiver<const char>(PayloadTags::IMAGE))
		{
			//calculate position to place, at center
			CameraManager& cam_manager = Editor::GetInstance().GetCamManager();
			Vector3 position = cam_manager.GetCameraData(cam_manager.GetEditorCamera())->position;
			float width = static_cast<float>(FlexEngine::Application::GetCurrentWindow()->GetWidth());
			float height = static_cast<float>(FlexEngine::Application::GetCurrentWindow()->GetHeight());
			position.x += width / 2;
			position.y += height / 2;

			std::string image_key(image);
			std::filesystem::path path = image_key;

			FlexECS::Entity new_entity = scene->CreateEntity(path.filename().string());
			new_entity.AddComponent<IsActive>({true});
			new_entity.AddComponent<Position>({ {position.x, position.y} });
			new_entity.AddComponent<Rotation>({});
			new_entity.AddComponent<Scale>({ Vector2::One * 100.0f });
			new_entity.AddComponent<Transform>({});
			new_entity.AddComponent<ZIndex>({});
			new_entity.AddComponent<Sprite>({ FLX_STRING_NEW(image_key) });
			new_entity.AddComponent<Shader>({ FLX_STRING_NEW(R"(\shaders\texture)") });
			EditorGUI::EndPayloadReceiver();
		}
		#endif

		//Right click menu (create entity)
		if (ImGui::IsWindowHovered() && ImGui::IsMouseReleased(ImGuiMouseButton_Right))
		{
			ImGui::OpenPopup("RightClickMenu");
		}
		if (ImGui::BeginPopup("RightClickMenu"))
		{
			if (ImGui::MenuItem("Create Entity"))
			{
				//Add default components
				//FlexECS::Entity new_entity = FlexECS::Scene::CreateEntity();
				//new_entity.AddComponent<IsActive>({});
				//new_entity.AddComponent<Position>({});
				//new_entity.AddComponent<Rotation>({});
				//new_entity.AddComponent<Scale>({});
				//new_entity.AddComponent<Transform>({});
				//new_entity.AddComponent<ZIndex>({});
			}
			ImGui::EndPopup();
		}

		//Display all entities
		auto selected_entities = Editor::GetInstance().GetSystem<SelectionSystem>()->GetSelectedEntities();
		bool multiselect = selected_entities.size() > 1;
		for (auto& [id, record] : scene->entity_index)
		{
			EditorGUI::PushID();
			FlexECS::Entity entity(id);

<<<<<<< HEAD
      std::string name = *entity.GetComponent<EntityName>();
      ImGuiTreeNodeFlags node_flags =
=======
			std::string name = FLX_STRING_GET(*entity.GetComponent<EntityName>());
			ImGuiTreeNodeFlags node_flags =
>>>>>>> 636f878a
				ImGuiTreeNodeFlags_DefaultOpen |
				ImGuiTreeNodeFlags_FramePadding |
				ImGuiTreeNodeFlags_OpenOnArrow |
				ImGuiTreeNodeFlags_SpanAvailWidth;

			bool is_selected = false;
			if (selected_entities.find(entity) != selected_entities.end()) is_selected = true;

			if (is_selected)
			{
				node_flags |= ImGuiTreeNodeFlags_Selected;
			}

			bool is_open = ImGui::TreeNodeEx(name.c_str(), node_flags, name.c_str());
			if (is_open)
			{
				if (ImGui::BeginDragDropSource() && !multiselect)
				{
					EditorGUI::StartPayload(PayloadTags::ENTITY, &entity.Get(), sizeof(FlexECS::EntityID), name.c_str());
					EditorGUI::EndPayload();
				}
				ImGui::TreePop();
			}

			if (ImGui::IsItemHovered() && ImGui::IsMouseReleased(ImGuiMouseButton_Left) && !ImGui::IsMouseDragging(ImGuiMouseButton_Left))
			{
				selection_system->SelectEntity(entity);
			}


			if (ImGui::IsItemClicked(ImGuiMouseButton_Right))
			{
				ImGui::OpenPopup("EntityOptions");
				selection_system->SelectEntity(entity);
			}
			if (ImGui::BeginPopup("EntityOptions"))
			{
				if (ImGui::MenuItem("Duplicate Entity"))
				{
					scene->CloneEntity(entity);
				}
				if (ImGui::MenuItem("Destroy Entity"))
				{
					selection_system->DeleteSelectedEntities();
				}
				ImGui::EndPopup();
			}
			EditorGUI::PopID();
		}

		//Delete entity with del key
		if (ImGui::IsKeyPressed(ImGuiKey_Delete) && ImGui::IsWindowFocused())
		{
			selection_system->DeleteSelectedEntities();
		}

		//Deselect focused entity when clicking on empty space
		if (ImGui::IsWindowHovered() && ImGui::IsMouseClicked(0))
		{
			selection_system->ClearSelection();
		}

		ImGui::End();
	}

	void HierarchyView::Shutdown()
	{
	}
}
<|MERGE_RESOLUTION|>--- conflicted
+++ resolved
@@ -93,13 +93,8 @@
 			EditorGUI::PushID();
 			FlexECS::Entity entity(id);
 
-<<<<<<< HEAD
-      std::string name = *entity.GetComponent<EntityName>();
-      ImGuiTreeNodeFlags node_flags =
-=======
 			std::string name = FLX_STRING_GET(*entity.GetComponent<EntityName>());
 			ImGuiTreeNodeFlags node_flags =
->>>>>>> 636f878a
 				ImGuiTreeNodeFlags_DefaultOpen |
 				ImGuiTreeNodeFlags_FramePadding |
 				ImGuiTreeNodeFlags_OpenOnArrow |
