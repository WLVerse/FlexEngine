--- conflicted
+++ resolved
@@ -22,11 +22,8 @@
 #include "assetbrowser.h"
 #include "hierarchyview.h"
 #include "inspector.h"
-<<<<<<< HEAD
 #include "prefabeditor.h"
-=======
 #include "sceneview.h"
->>>>>>> 21301a36
 
 #include "selectionsystem.h"
 
@@ -73,12 +70,9 @@
 		AssetBrowser m_assetbrowser;
 		HierarchyView m_hierarchy;
 		Inspector m_inspector;
-<<<<<<< HEAD
 		PrefabEditor m_prefabeditor;
 		//SceneView m_sceneview;
-=======
 		SceneView m_sceneview;
->>>>>>> 21301a36
 		//GameView m_gameview;
 
 		SelectionSystem m_selection;
