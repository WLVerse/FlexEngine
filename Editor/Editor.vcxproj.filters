﻿<?xml version="1.0" encoding="utf-8"?>
<Project ToolsVersion="4.0" xmlns="http://schemas.microsoft.com/developer/msbuild/2003">
  <ItemGroup>
    <Filter Include="src">
      <UniqueIdentifier>{da116cb3-717b-4304-af70-bef7bd09f4d3}</UniqueIdentifier>
    </Filter>
    <Filter Include="src\Layers">
      <UniqueIdentifier>{c0c5e023-3758-4da8-a9b7-6696da82ab87}</UniqueIdentifier>
    </Filter>
    <Filter Include="src\Editor">
      <UniqueIdentifier>{2d8ed3a3-2b3f-4802-bfb0-5176ea6081e0}</UniqueIdentifier>
    </Filter>
  </ItemGroup>
  <ItemGroup>
    <ClCompile Include="src\launch.cpp">
      <Filter>src</Filter>
    </ClCompile>
    <ClCompile Include="src\Layers\baselayer.cpp">
      <Filter>src\Layers</Filter>
    </ClCompile>
    <ClCompile Include="src\Layers\statisticspanellayer.cpp">
      <Filter>src\Layers</Filter>
    </ClCompile>
    <ClCompile Include="src\Layers\scriptinglayer.cpp">
      <Filter>src\Layers</Filter>
    </ClCompile>
    <ClCompile Include="src\Layers\editorbaselayer.cpp">
      <Filter>src\Layers</Filter>
    </ClCompile>
    <ClCompile Include="src\Layers\editorwindowlayer.cpp">
      <Filter>src\Layers</Filter>
    </ClCompile>
    <ClCompile Include="src\editor.cpp">
      <Filter>src\Editor</Filter>
    </ClCompile>
    <ClCompile Include="src\editorgui.cpp">
      <Filter>src\Editor</Filter>
    </ClCompile>
    <ClCompile Include="src\assetbrowser.cpp">
      <Filter>src\Editor</Filter>
    </ClCompile>
    <ClCompile Include="src\selectionsystem.cpp">
      <Filter>src\Editor</Filter>
    </ClCompile>
    <ClCompile Include="src\hierarchyview.cpp">
      <Filter>src\Editor</Filter>
    </ClCompile>
    <ClCompile Include="src\componentviewer.cpp">
      <Filter>src\Editor</Filter>
    </ClCompile>
    <ClCompile Include="src\inspector.cpp">
      <Filter>src\Editor</Filter>
    </ClCompile>
    <ClCompile Include="src\editorcomponents.cpp">
      <Filter>src</Filter>
    </ClCompile>
<<<<<<< HEAD
    <ClCompile Include="src\sceneview.cpp">
      <Filter>src\Editor</Filter>
=======
    <ClCompile Include="src\Layers\renderinglayer.cpp">
      <Filter>src\Layers</Filter>
    </ClCompile>
    <ClCompile Include="src\Layers\physicslayer.cpp">
      <Filter>src\Layers</Filter>
    </ClCompile>
    <ClCompile Include="src\Layers\audiolayer.cpp">
      <Filter>src\Layers</Filter>
    </ClCompile>
    <ClCompile Include="src\Layers\camerasystemlayer.cpp">
      <Filter>src\Layers</Filter>
>>>>>>> 9d9261ef
    </ClCompile>
  </ItemGroup>
  <ItemGroup>
    <ClInclude Include="src\Layers.h">
      <Filter>src</Filter>
    </ClInclude>
    <ClInclude Include="src\Layers\baselayer.h">
      <Filter>src\Layers</Filter>
    </ClInclude>
    <ClInclude Include="src\Layers\statisticspanellayer.h">
      <Filter>src\Layers</Filter>
    </ClInclude>
    <ClInclude Include="src\Layers\scriptinglayer.h">
      <Filter>src\Layers</Filter>
    </ClInclude>
    <ClInclude Include="src\Layers\editorbaselayer.h">
      <Filter>src\Layers</Filter>
    </ClInclude>
    <ClInclude Include="resource.h" />
    <ClInclude Include="src\Layers\editorwindowlayer.h">
      <Filter>src\Layers</Filter>
    </ClInclude>
    <ClInclude Include="src\editor.h">
      <Filter>src\Editor</Filter>
    </ClInclude>
    <ClInclude Include="src\editorpanel.h">
      <Filter>src\Editor</Filter>
    </ClInclude>
    <ClInclude Include="src\editorgui.h">
      <Filter>src\Editor</Filter>
    </ClInclude>
    <ClInclude Include="src\imguipayloads.h">
      <Filter>src\Editor</Filter>
    </ClInclude>
    <ClInclude Include="src\assetbrowser.h">
      <Filter>src\Editor</Filter>
    </ClInclude>
    <ClInclude Include="src\editorsystem.h">
      <Filter>src\Editor</Filter>
    </ClInclude>
    <ClInclude Include="src\selectionsystem.h">
      <Filter>src\Editor</Filter>
    </ClInclude>
    <ClInclude Include="src\hierarchyview.h">
      <Filter>src\Editor</Filter>
    </ClInclude>
    <ClInclude Include="src\componentviewer.h">
      <Filter>src\Editor</Filter>
    </ClInclude>
    <ClInclude Include="src\inspector.h">
      <Filter>src\Editor</Filter>
    </ClInclude>
    <ClInclude Include="src\editorcomponents.h">
      <Filter>src</Filter>
    </ClInclude>
<<<<<<< HEAD
    <ClInclude Include="src\sceneview.h">
      <Filter>src\Editor</Filter>
=======
    <ClInclude Include="src\Layers\renderinglayer.h">
      <Filter>src\Layers</Filter>
    </ClInclude>
    <ClInclude Include="src\Layers\physicslayer.h">
      <Filter>src\Layers</Filter>
    </ClInclude>
    <ClInclude Include="src\Layers\audiolayer.h">
      <Filter>src\Layers</Filter>
    </ClInclude>
    <ClInclude Include="src\Layers\camerasystemlayer.h">
      <Filter>src\Layers</Filter>
>>>>>>> 9d9261ef
    </ClInclude>
  </ItemGroup>
  <ItemGroup>
    <Image Include="..\assets\images\flexengine\flexengine-256.ico" />
  </ItemGroup>
  <ItemGroup>
    <ResourceCompile Include="resource.rc" />
  </ItemGroup>
</Project><|MERGE_RESOLUTION|>--- conflicted
+++ resolved
@@ -54,10 +54,9 @@
     <ClCompile Include="src\editorcomponents.cpp">
       <Filter>src</Filter>
     </ClCompile>
-<<<<<<< HEAD
     <ClCompile Include="src\sceneview.cpp">
       <Filter>src\Editor</Filter>
-=======
+    </ClCompile>
     <ClCompile Include="src\Layers\renderinglayer.cpp">
       <Filter>src\Layers</Filter>
     </ClCompile>
@@ -69,7 +68,6 @@
     </ClCompile>
     <ClCompile Include="src\Layers\camerasystemlayer.cpp">
       <Filter>src\Layers</Filter>
->>>>>>> 9d9261ef
     </ClCompile>
   </ItemGroup>
   <ItemGroup>
@@ -125,10 +123,9 @@
     <ClInclude Include="src\editorcomponents.h">
       <Filter>src</Filter>
     </ClInclude>
-<<<<<<< HEAD
     <ClInclude Include="src\sceneview.h">
       <Filter>src\Editor</Filter>
-=======
+    </ClInclude>
     <ClInclude Include="src\Layers\renderinglayer.h">
       <Filter>src\Layers</Filter>
     </ClInclude>
@@ -140,7 +137,6 @@
     </ClInclude>
     <ClInclude Include="src\Layers\camerasystemlayer.h">
       <Filter>src\Layers</Filter>
->>>>>>> 9d9261ef
     </ClInclude>
   </ItemGroup>
   <ItemGroup>
