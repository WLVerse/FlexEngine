[Window][DockSpaceViewport_11111111]
Pos=0,37
Size=1280,713
Collapsed=0

[Window][Debug##Default]
ViewportPos=60,60
ViewportId=0x9F5F46A1
Size=400,400
Collapsed=0

[Window][Statistics]
<<<<<<< HEAD
Pos=305,27
Size=468,355
Collapsed=1
=======
Pos=996,478
Size=284,272
Collapsed=0
DockId=0x0000000A,0
>>>>>>> 090d4804

[Window][Cursor Position]
Pos=60,60
Size=240,66
Collapsed=0

[Window][Dear ImGui Demo]
Pos=135,29
Size=671,534
Collapsed=1

[Window][Scene Hierarchy]
Pos=0,37
<<<<<<< HEAD
Size=223,713
=======
Size=195,479
>>>>>>> 090d4804
Collapsed=0
DockId=0x00000001,0

[Window][Inspector]
<<<<<<< HEAD
Pos=809,37
Size=471,713
=======
Pos=996,37
Size=284,439
>>>>>>> 090d4804
Collapsed=0
DockId=0x00000009,0

<<<<<<< HEAD
[Docking][Data]
DockSpace     ID=0x8B93E3BD Window=0xA787BDB4 Pos=320,202 Size=1280,713 Split=X
  DockNode    ID=0x00000003 Parent=0x8B93E3BD SizeRef=807,713 Split=X
    DockNode  ID=0x00000001 Parent=0x00000003 SizeRef=223,713 Selected=0x2E9237F7
    DockNode  ID=0x00000002 Parent=0x00000003 SizeRef=582,713 CentralNode=1
  DockNode    ID=0x00000004 Parent=0x8B93E3BD SizeRef=471,713 Selected=0xE7039252
=======
[Window][Tools]
Pos=0,518
Size=195,232
Collapsed=0
DockId=0x00000006,0

[Window][Example: Property editor]
Pos=585,156
Size=430,450
Collapsed=0

[Window][Asset Browser]
Pos=197,689
Size=797,61
Collapsed=0
DockId=0x00000007,0

[Table][0xD181190E,2]
Column 0  Weight=1.0000
Column 1  Weight=1.0000

[Docking][Data]
DockSpace       ID=0x8B93E3BD Window=0xA787BDB4 Pos=320,202 Size=1280,713 Split=X
  DockNode      ID=0x00000003 Parent=0x8B93E3BD SizeRef=994,713 Split=X
    DockNode    ID=0x00000001 Parent=0x00000003 SizeRef=195,713 Split=Y Selected=0x2E9237F7
      DockNode  ID=0x00000008 Parent=0x00000001 SizeRef=195,479 Selected=0x2E9237F7
      DockNode  ID=0x00000006 Parent=0x00000001 SizeRef=195,232 Selected=0xD44407B5
    DockNode    ID=0x00000002 Parent=0x00000003 SizeRef=797,713 Split=Y
      DockNode  ID=0x00000005 Parent=0x00000002 SizeRef=828,650 CentralNode=1
      DockNode  ID=0x00000007 Parent=0x00000002 SizeRef=828,61 Selected=0x6F7CD859
  DockNode      ID=0x00000004 Parent=0x8B93E3BD SizeRef=284,713 Split=Y Selected=0xE7039252
    DockNode    ID=0x00000009 Parent=0x00000004 SizeRef=284,439 Selected=0xE7039252
    DockNode    ID=0x0000000A Parent=0x00000004 SizeRef=284,272 Selected=0x47E8F9DC
>>>>>>> 090d4804
<|MERGE_RESOLUTION|>--- conflicted
+++ resolved
@@ -10,16 +10,10 @@
 Collapsed=0
 
 [Window][Statistics]
-<<<<<<< HEAD
-Pos=305,27
-Size=468,355
-Collapsed=1
-=======
 Pos=996,478
 Size=284,272
 Collapsed=0
 DockId=0x0000000A,0
->>>>>>> 090d4804
 
 [Window][Cursor Position]
 Pos=60,60
@@ -27,39 +21,22 @@
 Collapsed=0
 
 [Window][Dear ImGui Demo]
-Pos=135,29
+Pos=287,59
 Size=671,534
 Collapsed=1
 
 [Window][Scene Hierarchy]
 Pos=0,37
-<<<<<<< HEAD
-Size=223,713
-=======
 Size=195,479
->>>>>>> 090d4804
 Collapsed=0
-DockId=0x00000001,0
+DockId=0x00000008,0
 
 [Window][Inspector]
-<<<<<<< HEAD
-Pos=809,37
-Size=471,713
-=======
 Pos=996,37
 Size=284,439
->>>>>>> 090d4804
 Collapsed=0
 DockId=0x00000009,0
 
-<<<<<<< HEAD
-[Docking][Data]
-DockSpace     ID=0x8B93E3BD Window=0xA787BDB4 Pos=320,202 Size=1280,713 Split=X
-  DockNode    ID=0x00000003 Parent=0x8B93E3BD SizeRef=807,713 Split=X
-    DockNode  ID=0x00000001 Parent=0x00000003 SizeRef=223,713 Selected=0x2E9237F7
-    DockNode  ID=0x00000002 Parent=0x00000003 SizeRef=582,713 CentralNode=1
-  DockNode    ID=0x00000004 Parent=0x8B93E3BD SizeRef=471,713 Selected=0xE7039252
-=======
 [Window][Tools]
 Pos=0,518
 Size=195,232
@@ -93,4 +70,3 @@
   DockNode      ID=0x00000004 Parent=0x8B93E3BD SizeRef=284,713 Split=Y Selected=0xE7039252
     DockNode    ID=0x00000009 Parent=0x00000004 SizeRef=284,439 Selected=0xE7039252
     DockNode    ID=0x0000000A Parent=0x00000004 SizeRef=284,272 Selected=0x47E8F9DC
->>>>>>> 090d4804
