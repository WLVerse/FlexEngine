[Window][DockSpaceViewport_11111111]
Pos=0,37
Size=1280,713
Collapsed=0

[Window][Debug##Default]
Pos=60,60
Size=400,400
Collapsed=0

[Window][Statistics]
<<<<<<< HEAD
Pos=69,60
Size=440,351
Collapsed=1
=======
Pos=721,357
Size=468,355
Collapsed=0
>>>>>>> b097d0f9

[Window][Cursor Position]
Pos=60,60
Size=240,66
Collapsed=0

[Window][Dear ImGui Demo]
Pos=392,35
Size=199,58
Collapsed=1

[Window][Test Window]
Pos=13,108
Size=237,407
Collapsed=0

[Window][Example: Property editor]
Pos=325,135
Size=430,450
Collapsed=0

[Window][Hierarchy]
Pos=47,146
Size=514,378
Collapsed=0

[Window][Scene Hierarchy]
Pos=1056,37
Size=224,713
Collapsed=0
DockId=0x00000004,0

[Window][Inspector]
Pos=822,37
Size=232,713
Collapsed=0
DockId=0x00000002,0

[Table][0xD181190E,2]
Column 0  Weight=1.0000
Column 1  Weight=1.0000

[Docking][Data]
DockSpace     ID=0x8B93E3BD Window=0xA787BDB4 Pos=320,202 Size=1280,713 Split=X
  DockNode    ID=0x00000003 Parent=0x8B93E3BD SizeRef=1054,713 Split=X
    DockNode  ID=0x00000001 Parent=0x00000003 SizeRef=820,713 CentralNode=1
    DockNode  ID=0x00000002 Parent=0x00000003 SizeRef=232,713 Selected=0xE7039252
  DockNode    ID=0x00000004 Parent=0x8B93E3BD SizeRef=224,713 Selected=0x2E9237F7
<|MERGE_RESOLUTION|>--- conflicted
+++ resolved
@@ -9,15 +9,9 @@
 Collapsed=0
 
 [Window][Statistics]
-<<<<<<< HEAD
-Pos=69,60
-Size=440,351
-Collapsed=1
-=======
 Pos=721,357
 Size=468,355
 Collapsed=0
->>>>>>> b097d0f9
 
 [Window][Cursor Position]
 Pos=60,60
@@ -25,44 +19,9 @@
 Collapsed=0
 
 [Window][Dear ImGui Demo]
-Pos=392,35
-Size=199,58
+Pos=455,194
+Size=671,534
 Collapsed=1
 
-[Window][Test Window]
-Pos=13,108
-Size=237,407
-Collapsed=0
-
-[Window][Example: Property editor]
-Pos=325,135
-Size=430,450
-Collapsed=0
-
-[Window][Hierarchy]
-Pos=47,146
-Size=514,378
-Collapsed=0
-
-[Window][Scene Hierarchy]
-Pos=1056,37
-Size=224,713
-Collapsed=0
-DockId=0x00000004,0
-
-[Window][Inspector]
-Pos=822,37
-Size=232,713
-Collapsed=0
-DockId=0x00000002,0
-
-[Table][0xD181190E,2]
-Column 0  Weight=1.0000
-Column 1  Weight=1.0000
-
 [Docking][Data]
-DockSpace     ID=0x8B93E3BD Window=0xA787BDB4 Pos=320,202 Size=1280,713 Split=X
-  DockNode    ID=0x00000003 Parent=0x8B93E3BD SizeRef=1054,713 Split=X
-    DockNode  ID=0x00000001 Parent=0x00000003 SizeRef=820,713 CentralNode=1
-    DockNode  ID=0x00000002 Parent=0x00000003 SizeRef=232,713 Selected=0xE7039252
-  DockNode    ID=0x00000004 Parent=0x8B93E3BD SizeRef=224,713 Selected=0x2E9237F7
+DockSpace ID=0x8B93E3BD Window=0xA787BDB4 Pos=320,202 Size=1280,713 CentralNode=1
