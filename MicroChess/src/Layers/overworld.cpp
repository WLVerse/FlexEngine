#include "overworld.h"

#include "States.h"
#include "Layers.h"

#include "Components/battlecomponents.h"
#include "Components/physics.h"
#include "Components/rendering.h"
#include "Components/characterinput.h"

#include "BattleSystems/physicssystem.h"

#include "Renderer/sprite2d.h"

namespace ChronoShift {
    float OverworldLayer::m_ScaleDebugTest = 0.8f;
    Vector3 OverworldLayer::m_RotateDebugTest = Vector3(0.f, 0.f, 0.f);

    void OverworldLayer::SetupWorld()
    {
        auto scene = FlexECS::Scene::GetActiveScene();

        //@anyone, liase with me(wei jie) for if you want the tilt of the background to be more slanted or anything you wish
        //Tried to just simply rotate on x-axis of a wrapped vbo but kenah the orthographic camera cut off
        //so no choice do lame method
        //Normal Gameobject
        #if 1
        FlexECS::Entity background = FlexECS::Scene::CreateEntity("bg");
        background.AddComponent<IsActive>({ true });
        background.AddComponent<Position>({ {650, 600} });
        background.AddComponent<Scale>({ { 2500,1500 } });
        background.AddComponent<Transform>({});
        background.AddComponent<ZIndex>({ 0 });
        background.AddComponent<Sprite>({
            scene->Internal_StringStorage_New(R"(\images\misc\wireframe_darkbg.png)"),
            Vector3::Zero,
            Vector3::One,
            Renderer2DProps::Alignment_Center,
            Renderer2DProps::VBO_Basic,
            true
           });
        background.AddComponent<Shader>({ scene->Internal_StringStorage_New(R"(\shaders\texture)") });

        FlexECS::Entity player1 = FlexECS::Scene::CreateEntity("player1");
        player1.AddComponent<CharacterInput>({ });
        player1.AddComponent<Rigidbody>({ {}, false });
        player1.AddComponent<BoundingBox2D>({ });
        player1.AddComponent<IsActive>({ true });
        player1.AddComponent<Position>({ {200, 600} });
        player1.AddComponent<Rotation>({ });
        player1.AddComponent<Scale>({ { 100,100 } });
        player1.AddComponent<Transform>({});
        player1.AddComponent<ZIndex>({ 10 });
        player1.AddComponent<Sprite>({
          scene->Internal_StringStorage_New(R"(\images\chess_queen.png)"),
          Vector3::Zero,
          Vector3::One,
          Renderer2DProps::Alignment_Center
         });
        player1.AddComponent<Shader>({ scene->Internal_StringStorage_New(R"(\shaders\texture)") });


        FlexECS::Entity house = FlexECS::Scene::CreateEntity("house");
        house.AddComponent<Rigidbody>({ {}, true });
        house.AddComponent<BoundingBox2D>({ });
        house.AddComponent<IsActive>({ true });
        house.AddComponent<Position>({ {800, 500 } });
        house.AddComponent<Rotation>({ });
        house.AddComponent<Scale>({ { 250,250 } });
        house.AddComponent<Transform>({});
        house.AddComponent<ZIndex>({ 10 });
        house.AddComponent<Sprite>({
            scene->Internal_StringStorage_New(R"()"),
            { 0.45f, 0.58f, 0.32f },
            Vector3::One,
            Renderer2DProps::Alignment_Center
           });
        house.AddComponent<Shader>({ scene->Internal_StringStorage_New(R"(\shaders\texture)") });

        FlexECS::Entity box = FlexECS::Scene::CreateEntity("box");
        box.AddComponent<Rigidbody>({ {}, false });
        box.AddComponent<BoundingBox2D>({ });
        box.AddComponent<IsActive>({ true });
        box.AddComponent<Position>({ {350, 500 } });
        box.AddComponent<Scale>({ { 150,150 } });
        box.AddComponent<Transform>({});
        box.AddComponent<ZIndex>({ 10 });
        box.AddComponent<Sprite>({
            scene->Internal_StringStorage_New(R"()"),
            { 0.35f, 0.58f, 0.80f },
            Vector3::One,
            Renderer2DProps::Alignment_Center,
            0,
            true
           });
        box.AddComponent<Shader>({ scene->Internal_StringStorage_New(R"(\shaders\texture)") });

        //Parent Test
        {
            FlexECS::Entity box2 = FlexECS::Scene::CreateEntity("box2");
            box2.AddComponent<IsActive>({ true });
            box2.AddComponent<Position>({ {1, 0 } });
            box2.AddComponent<Rotation>({ {0,0,20} });
            box2.AddComponent<Scale>({ { 0.9f, 0.9f } });
            box2.AddComponent<Transform>({});
            box2.AddComponent<ZIndex>({ 10 });
            box2.AddComponent<Sprite>({
                scene->Internal_StringStorage_New(R"()"),
                { 0.35f, 0.08f, 1.80f },
                Vector3::One,
                Renderer2DProps::Alignment_Center,
                0,
                true
               });
            box2.AddComponent<Shader>({ scene->Internal_StringStorage_New(R"(\shaders\texture)") });
            box2.AddComponent<Parent>({ box });

            FlexECS::Entity box3 = FlexECS::Scene::CreateEntity("box3");
            box3.AddComponent<IsActive>({ true });
            box3.AddComponent<Position>({ {1, 0 } });
            box3.AddComponent<Rotation>({ {0,0,20} });
            box3.AddComponent<Scale>({ { 0.9f, 0.9f } });
            box3.AddComponent<Transform>({});
            box3.AddComponent<ZIndex>({ 10 });
            box3.AddComponent<Sprite>({
                scene->Internal_StringStorage_New(R"()"),
                { 1.35f, 0.08f, 0.80f },
                Vector3::One,
                Renderer2DProps::Alignment_Center,
                0,
                true
               });
            box3.AddComponent<Shader>({ scene->Internal_StringStorage_New(R"(\shaders\texture)") });
            box3.AddComponent<Parent>({ box2 });

            FlexECS::Entity box4 = FlexECS::Scene::CreateEntity("box4");
            box4.AddComponent<IsActive>({ true });
            box4.AddComponent<Position>({ {1, 0 } });
            box4.AddComponent<Rotation>({ {0,0,20} });
            box4.AddComponent<Scale>({ { 0.9f, 0.9f } });
            box4.AddComponent<Transform>({});
            box4.AddComponent<ZIndex>({ 10 });
            box4.AddComponent<Sprite>({
                scene->Internal_StringStorage_New(R"()"),
                { 0.1f, 0.08f, 0.80f },
                Vector3::One,
                Renderer2DProps::Alignment_Center,
                0,
                true
               });
            box4.AddComponent<Shader>({ scene->Internal_StringStorage_New(R"(\shaders\texture)") });
            box4.AddComponent<Parent>({ box3 });

            FlexECS::Entity box5 = FlexECS::Scene::CreateEntity("box5");
            box5.AddComponent<IsActive>({ true });
            box5.AddComponent<Position>({ {1, 0 } });
            box5.AddComponent<Rotation>({ {0,0,20} });
            box5.AddComponent<Scale>({ { 0.9f, 0.9f } });
            box5.AddComponent<Transform>({});
            box5.AddComponent<ZIndex>({ 10 });
            box5.AddComponent<Sprite>({
                scene->Internal_StringStorage_New(R"()"),
                { 0.2f, 0.78f, 0.30f },
                Vector3::One,
                Renderer2DProps::Alignment_Center,
                0,
                true
               });
            box5.AddComponent<Shader>({ scene->Internal_StringStorage_New(R"(\shaders\texture)") });
            box5.AddComponent<Parent>({ box4 });

            FlexECS::Entity box6 = FlexECS::Scene::CreateEntity("box6");
            box6.AddComponent<IsActive>({ true });
            box6.AddComponent<Position>({ {1, 0 } });
            box6.AddComponent<Rotation>({ {0,0,20} });
            box6.AddComponent<Scale>({ { 0.9f, 0.9f } });
            box6.AddComponent<Transform>({});
            box6.AddComponent<ZIndex>({ 10 });
            box6.AddComponent<Sprite>({
                scene->Internal_StringStorage_New(R"()"),
                { 1.2f, 0.78f, 0.30f },
                Vector3::One,
                Renderer2DProps::Alignment_Center,
                0,
                true
               });
            box6.AddComponent<Shader>({ scene->Internal_StringStorage_New(R"(\shaders\texture)") });
            box6.AddComponent<Parent>({ box5 });

            FlexECS::Entity box7 = FlexECS::Scene::CreateEntity("box7");
            box7.AddComponent<IsActive>({ true });
            box7.AddComponent<Position>({ {1, 0 } });
            box7.AddComponent<Rotation>({ {0,0,20} });
            box7.AddComponent<Scale>({ { 0.9f, 0.9f } });
            box7.AddComponent<Transform>({});
            box7.AddComponent<ZIndex>({ 10 });
            box7.AddComponent<Sprite>({
                scene->Internal_StringStorage_New(R"()"),
                { 1.2f, 1.0f, 1.30f },
                Vector3::One,
                Renderer2DProps::Alignment_Center,
                0,
                true
               });
            box7.AddComponent<Shader>({ scene->Internal_StringStorage_New(R"(\shaders\texture)") });
            box7.AddComponent<Parent>({ box6 });
        }
        #endif
        //2500 objs
        #if 0
        FlexECS::Entity thing = FlexECS::Scene::CreateEntity("White Queen");
        thing.AddComponent<IsActive>({ true });
        thing.AddComponent<Position>({ {300,100} });
        thing.AddComponent<Rotation>({ });
        thing.AddComponent<Scale>({ { 15,15} });
        thing.AddComponent<ZIndex>({ 10 });
        thing.AddComponent<Transform>({ });
        thing.AddComponent<Sprite>({
          scene->Internal_StringStorage_New(R"(\images\chess_queen.png)"),
          Vector3::Zero,
          Vector3::One,
          Renderer2DProps::Alignment_Center,
          Renderer2DProps::VBO_Basic,
          true
         });
        thing.AddComponent<Shader>({ scene->Internal_StringStorage_New(R"(\shaders\texture)") });

        for (size_t x = 0; x < 50; x++)
        {
            for (size_t y = 0; y < 50; y++)
            {
                if (x == 49 && y == 49)break;
                FlexECS::Entity cloned_thing = scene->CloneEntity(thing);
                auto& position = cloned_thing.GetComponent<Position>()->position;
                position.x += static_cast<float>(15 * (x + 1));
                position.y += static_cast<float>(15 * (y + 1));
                auto& color_to_add = cloned_thing.GetComponent<Sprite>()->color_to_add;
                auto& color_to_multiply = cloned_thing.GetComponent<Sprite>()->color_to_multiply;
                auto& texture = cloned_thing.GetComponent<Sprite>()->texture;
                int color_choice = (x + y) % 3;
                // Reset both colors to zero initially
                color_to_add = { 0.0f, 0.0f, 0.0f };
                color_to_multiply = { 1.0f, 1.0f, 1.0f };
                if (color_choice == 0) {
                    // Red
                    color_to_add = { 1.0f, 0.0f, 0.0f };
                    color_to_multiply = { 1.0f, 0.0f, 0.0f };
                }
                else if (color_choice == 1) {
                    // Green
                    color_to_add = { 0.0f, 1.0f, 0.0f };
                    color_to_multiply = { 0.0f, 1.0f, 0.0f };
                    texture = scene->Internal_StringStorage_New(R"(\images\chess_king.png)");
                }
                else {
                    // Blue
                    color_to_add = { 0.0f, 0.0f, 1.0f };
                    color_to_multiply = { 0.0f, 0.0f, 1.0f };
                    texture = scene->Internal_StringStorage_New(R"(\images\chess_knight.png)");
                }
            }
        }
        #endif
        //Text
        #if 1
        FlexECS::Entity testText = FlexECS::Scene::CreateEntity("testText");
        testText.AddComponent<IsActive>({ true });
        testText.AddComponent<CharacterInput>({ });
        testText.AddComponent<Rigidbody>({ {}, false });
        testText.AddComponent<BoundingBox2D>({ });
        testText.AddComponent<Position>({ {-150, 300 } });
        testText.AddComponent<Scale>({ { 0.5,0.5 } });
        testText.AddComponent<Rotation>({ });
        testText.AddComponent<Transform>({});
        testText.AddComponent<ZIndex>({ 9 });
        std::string asciiTable;
        for (int i = 0; i < 128; ++i) {
            asciiTable += static_cast<char>(i);
        }
        testText.AddComponent<Text>({
            scene->Internal_StringStorage_New(R"(\fonts\Bangers\Bangers-Regular.ttf)"), // R"(\fonts\Prompt\Prompt-ExtraLightItalic.ttf)"),//R"(\fonts\Bangers\Bangers-Regular.ttf)" // R"(\fonts\Prompt\Prompt-ExtraLightItalic.ttf)"
            scene->Internal_StringStorage_New("> TEST INPUT I HOPE THIS WORKS HAAHHAAHAHAHAHAAHAHAHAHAHAHAHHAHAHAHHAHAHAHHAHAHAAHAHAHA<"), //"> TEST INPUT I HOPE THIS WORKS <" TODO WEIRD CHARACTERS DONT WORK
            Vector3::One,
            {Renderer2DText::Alignment_Center,Renderer2DText::Alignment_Top}
            //Renderer2DProps::VBO_BasicInverted
        });
        testText.AddComponent<Shader>({ scene->Internal_StringStorage_New(R"(\shaders\freetypetext)") });
        //How to change font settings(CALL ONCE IF WANT CHANGE -> REGENRATE FONT FOR YOU)
        auto& asset_font = FLX_ASSET_GET(Asset::Font, FlexECS::Scene::GetActiveScene()->Internal_StringStorage_Get(testText.GetComponent<Text>()->fonttype));
        asset_font.SetFontSize(100);
        #endif

        //Camera 
        #if 1
        //FlexECS::Entity camera = FlexECS::Scene::CreateEntity("MainCamera");
        //camera.AddComponent<Position>({ {-150, 300 } });
        //camera.AddComponent<Scale>({ { 0.5,0.5 } });
        //camera.AddComponent<Rotation>({ });
        //camera.AddComponent<Transform>({});
        //OpenGLCamera testcam;
        //camera.AddComponent<Camera>({true, testcam});
        OpenGLCamera* testcam = new OpenGLCamera();
        SceneCamSorter::SetMainCamera(*testcam);
        FreeQueue::Push(
          [=]()
        {
            delete testcam;
        }
        );

        #endif
    }



    void OverworldLayer::OnAttach()
    {
        FLX_FLOW_BEGINSCOPE();

        // ECS Setup
        auto scene = FlexECS::Scene::CreateScene();
        FlexECS::Scene::SetActiveScene(scene);

        RegisterRenderingComponents();

        SetupWorld();
    }

    void OverworldLayer::OnDetach()
    {
        FLX_FLOW_ENDSCOPE();
    }

  void OverworldLayer::Update()
  {
      FLX_START_COUNTER();
      for (auto& entity : FlexECS::Scene::GetActiveScene()->CachedQuery<CharacterInput>())
      {
          entity.GetComponent<CharacterInput>()->up = Input::GetKey(GLFW_KEY_W);
          entity.GetComponent<CharacterInput>()->down = Input::GetKey(GLFW_KEY_S);
          entity.GetComponent<CharacterInput>()->left = Input::GetKey(GLFW_KEY_A);
          entity.GetComponent<CharacterInput>()->right = Input::GetKey(GLFW_KEY_D);
      }

      for (auto& entity : FlexECS::Scene::GetActiveScene()->CachedQuery<CharacterInput, Rigidbody>())
      {
          auto& velocity = entity.GetComponent<Rigidbody>()->velocity;
          velocity.x = 0.0f;
          velocity.y = 0.0f;

            if (entity.GetComponent<CharacterInput>()->up)
            {
                velocity.y = -300.0f;
            }

            if (entity.GetComponent<CharacterInput>()->down)
            {
                velocity.y = 300.0f;
            }

            if (entity.GetComponent<CharacterInput>()->left)
            {
                velocity.x = -300.0f;
            }

            if (entity.GetComponent<CharacterInput>()->right)
            {
                velocity.x = 300.0f;
            }
        }
      FLX_END_COUNTER_MISC();

      //For testing 2500 objects
      //Create one, then clone the rest
      if (Input::GetKeyDown(GLFW_KEY_0))
      {
          auto scene = FlexECS::Scene::GetActiveScene();

            FlexECS::Entity thing = FlexECS::Scene::CreateEntity("White Queen");
            thing.AddComponent<IsActive>({ true });
            thing.AddComponent<Position>({ {0,0} });
            thing.AddComponent<Rotation>({ });
            thing.AddComponent<Scale>({ { 15,15 } });
            thing.AddComponent<ZIndex>({ 10 });
            thing.AddComponent<Transform>({ });
            thing.AddComponent<Sprite>({
              scene->Internal_StringStorage_New(R"(\images\chess_queen.png)"),
              Vector3::One,
              Vector3::Zero,
              Vector3::One,
              Renderer2DProps::Alignment_Center
             });
            thing.AddComponent<Shader>({ scene->Internal_StringStorage_New(R"(\shaders\texture)") });

            for (size_t x = 0; x < 50; x++)
            {
                for (size_t y = 0; y < 50; y++)
                {
                    FlexECS::Entity cloned_thing = scene->CloneEntity(thing);
                    auto& position = cloned_thing.GetComponent<Position>()->position;
                    position.x = static_cast<float>(15 * (x + 1));
                    position.y = static_cast<float>(15 * (y + 1));
                }
            }
        }

      if (Input::GetKeyDown(GLFW_KEY_5))
      {
        FMODWrapper::Core::PlaySound("ding", FLX_ASSET_GET(Asset::Sound, AssetKey("/audio/ding-126626.mp3")));
      }
      if (Input::GetKeyDown(GLFW_KEY_6))
      {
        FMODWrapper::Core::PlaySound("boom", FLX_ASSET_GET(Asset::Sound, AssetKey("/audio/big-cine-boom-sound-effect-245851.mp3")));
      }
      if (Input::GetKeyDown(GLFW_KEY_7))
      {
        FMODWrapper::Core::PlaySound("wow", FLX_ASSET_GET(Asset::Sound, AssetKey("/audio/wow-171498.mp3")));
      }
      if (Input::GetKeyDown(GLFW_KEY_8))
      {
        FMODWrapper::Core::PlayLoopingSound("mario", FLX_ASSET_GET(Asset::Sound, AssetKey("/audio/mario.mp3")));
      }
      if (Input::GetKeyDown(GLFW_KEY_9))
      {
        FMODWrapper::Core::StopSound("mario");
      }

        ///////////////////////////////////////////////////////////////////////////////////////////////////////////////
        // Debug Tests
        //Key hold (Can just alter here, not very elegant but will do for now)
        #if 0 //DEBUG
        if (Input::GetKey(GLFW_KEY_F))
        {
            m_ScaleDebugTest -= 0.008f;
        }
        else if (Input::GetKey(GLFW_KEY_G))
        {
            m_ScaleDebugTest += 0.008f;
        }

      UpdatePhysicsSystem();
        if (Input::GetKey(GLFW_KEY_Q))
        {
            m_RotateDebugTest.z += 1.0f;
        }
        else if (Input::GetKey(GLFW_KEY_E))
        {
            m_RotateDebugTest.z -= 1.0f;
        }

        //Altering entities scale and rotation while game is in debug mode
        // TEST ON EVERYTHING
        for (auto& entity : FlexECS::Scene::GetActiveScene()->View<IsActive, Transform>())
        {
            if (!entity.GetComponent<IsActive>()->is_active) continue;

            //Search function for a specific object to test and NOT everything
            auto entity_name_component = entity.GetComponent<EntityName>();
            //Change "" to whatever object or comment the line to affect everything
            if ("box2" != FlexECS::Scene::GetActiveScene()->Internal_StringStorage_Get(*entity_name_component)) continue;

            auto& scale = entity.GetComponent<Scale>()->scale;
            auto& rotation = entity.GetComponent<Rotation>()->rotation;

            scale = Vector2(m_ScaleDebugTest, m_ScaleDebugTest);
            rotation = m_RotateDebugTest;

            entity.GetComponent<Transform>()->is_dirty = true;
        }
        #endif
        ///////////////////////////////////////////////////////////////////////////////////////////////////////////////
        FLX_START_COUNTER();
        UpdatePhysicsSystem();
        FLX_END_COUNTER_PHYSICS();

       #pragma region simpleCamMove i know its shit
        OpenGLCamera* cam_entity = SceneCamSorter::GetMainCamera();
        if (Input::GetKey(GLFW_KEY_UP))
        {
          cam_entity->Move(Vector2(0.0f, -5.f) * (30 * FlexEngine::Application::GetCurrentWindow()->GetDeltaTime()));
        }
        else if (Input::GetKey(GLFW_KEY_DOWN))
        {
          cam_entity->Move(Vector2(0.0f, 5.f) * (30 * FlexEngine::Application::GetCurrentWindow()->GetDeltaTime()));
        }

        if (Input::GetKey(GLFW_KEY_RIGHT))
        {
          cam_entity->Move(Vector2(5.f, 0.0f) * (30 * FlexEngine::Application::GetCurrentWindow()->GetDeltaTime()));
        }
        else if (Input::GetKey(GLFW_KEY_LEFT))
        {
          cam_entity->Move(Vector2(-5.f, 0.0f) * (30 * FlexEngine::Application::GetCurrentWindow()->GetDeltaTime()));
        }
        #pragma endregion
<<<<<<< HEAD
        //Render All Entities
        
        FLX_START_COUNTER();
=======

        //Render All Entities
>>>>>>> fe508bcd
        RendererSprite2D();
        FLX_END_COUNTER_GRAPHICS();

    }
}<|MERGE_RESOLUTION|>--- conflicted
+++ resolved
@@ -493,14 +493,8 @@
           cam_entity->Move(Vector2(-5.f, 0.0f) * (30 * FlexEngine::Application::GetCurrentWindow()->GetDeltaTime()));
         }
         #pragma endregion
-<<<<<<< HEAD
         //Render All Entities
-        
         FLX_START_COUNTER();
-=======
-
-        //Render All Entities
->>>>>>> fe508bcd
         RendererSprite2D();
         FLX_END_COUNTER_GRAPHICS();
 
