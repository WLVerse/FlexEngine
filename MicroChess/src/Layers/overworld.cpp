--- conflicted
+++ resolved
@@ -414,6 +414,28 @@
             m_ScaleDebugTest += 0.008f;
         }
 
+      if (Input::GetKeyDown(GLFW_KEY_5))
+      {
+        FMODWrapper::Core::PlaySound("ding", FLX_ASSET_GET(Asset::Sound, AssetKey("/audio/ding-126626.mp3")));
+      }
+      if (Input::GetKeyDown(GLFW_KEY_6))
+      {
+        FMODWrapper::Core::PlaySound("boom", FLX_ASSET_GET(Asset::Sound, AssetKey("/audio/big-cine-boom-sound-effect-245851.mp3")));
+      }
+      if (Input::GetKeyDown(GLFW_KEY_7))
+      {
+        FMODWrapper::Core::PlaySound("wow", FLX_ASSET_GET(Asset::Sound, AssetKey("/audio/wow-171498.mp3")));
+      }
+      if (Input::GetKeyDown(GLFW_KEY_8))
+      {
+        FMODWrapper::Core::PlayLoopingSound("mario", FLX_ASSET_GET(Asset::Sound, AssetKey("/audio/mario.mp3")));
+      }
+      if (Input::GetKeyDown(GLFW_KEY_9))
+      {
+        FMODWrapper::Core::StopSound("mario");
+      }
+
+      UpdatePhysicsSystem();
         if (Input::GetKey(GLFW_KEY_Q))
         {
             m_RotateDebugTest.z += 1.0f;
@@ -434,33 +456,8 @@
             //Change "" to whatever object or comment the line to affect everything
             if ("box2" != FlexECS::Scene::GetActiveScene()->Internal_StringStorage_Get(*entity_name_component)) continue;
 
-<<<<<<< HEAD
-      if (Input::GetKeyDown(GLFW_KEY_5))
-      {
-        FMODWrapper::Core::PlaySound("ding", FLX_ASSET_GET(Asset::Sound, AssetKey("/audio/ding-126626.mp3")));
-      }
-      if (Input::GetKeyDown(GLFW_KEY_6))
-      {
-        FMODWrapper::Core::PlaySound("boom", FLX_ASSET_GET(Asset::Sound, AssetKey("/audio/big-cine-boom-sound-effect-245851.mp3")));
-      }
-      if (Input::GetKeyDown(GLFW_KEY_7))
-      {
-        FMODWrapper::Core::PlaySound("wow", FLX_ASSET_GET(Asset::Sound, AssetKey("/audio/wow-171498.mp3")));
-      }
-      if (Input::GetKeyDown(GLFW_KEY_8))
-      {
-        FMODWrapper::Core::PlayLoopingSound("mario", FLX_ASSET_GET(Asset::Sound, AssetKey("/audio/mario.mp3")));
-      }
-      if (Input::GetKeyDown(GLFW_KEY_9))
-      {
-        FMODWrapper::Core::StopSound("mario");
-      }
-
-      UpdatePhysicsSystem();
-=======
             auto& scale = entity.GetComponent<Scale>()->scale;
             auto& rotation = entity.GetComponent<Rotation>()->rotation;
->>>>>>> 4884e724
 
             scale = Vector2(m_ScaleDebugTest, m_ScaleDebugTest);
             rotation = m_RotateDebugTest;
