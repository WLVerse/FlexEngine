--- conflicted
+++ resolved
@@ -22,70 +22,6 @@
     {
         auto scene = FlexECS::Scene::GetActiveScene();
 
-<<<<<<< HEAD
-  void OverworldLayer::SetupWorld()
-  {
-    auto scene = FlexECS::Scene::GetActiveScene();
-
-    #pragma region Creating Entities 
-    FlexECS::Entity player1 = FlexECS::Scene::CreateEntity("White Queen");
-    player1.AddComponent<CharacterInput>({ });
-    player1.AddComponent<Rigidbody>({ {}, false });
-    player1.AddComponent<BoundingBox2D>({ });
-    player1.AddComponent<IsActive>({ true });
-    player1.AddComponent<Position>({ {200, 600} });
-    player1.AddComponent<Rotation>({ });
-    player1.AddComponent<Scale>({ { 100,100 } });
-    player1.AddComponent<Transform>({});
-    player1.AddComponent<ZIndex>({ 10 });
-    player1.AddComponent<Sprite>({
-      scene->Internal_StringStorage_New(R"(\images\chess_queen.png)"),
-      //scene->Internal_StringStorage_New(R"()"),
-      Vector3::One,
-      Vector3::Zero,
-      Vector3::One,
-      Renderer2DProps::Alignment_Center
-     });
-    player1.AddComponent<Shader>({ scene->Internal_StringStorage_New(R"(\shaders\texture)") });
-
-  
-    FlexECS::Entity house = FlexECS::Scene::CreateEntity("House");
-    house.AddComponent<Rigidbody>({ {}, true });
-    house.AddComponent<BoundingBox2D>({ });
-    house.AddComponent<IsActive>({ true });
-    house.AddComponent<Position>({ {800, 500 } });
-    house.AddComponent<Rotation>({ });
-    house.AddComponent<Scale>({ { 250,250 } });
-    house.AddComponent<Transform>({});
-    house.AddComponent<ZIndex>({ 10 });
-    house.AddComponent<Sprite>({
-        scene->Internal_StringStorage_New(R"()"),
-        { 0.45f, 0.58f, 0.32f },
-        Vector3::Zero,
-        Vector3::One,
-        Renderer2DProps::Alignment_Center
-       });
-    house.AddComponent<Shader>({ scene->Internal_StringStorage_New(R"(\shaders\texture)") });
-
-    FlexECS::Entity box = FlexECS::Scene::CreateEntity("Movable Box");
-    box.AddComponent<Rigidbody>({ {}, false });
-    box.AddComponent<BoundingBox2D>({ });
-    box.AddComponent<IsActive>({ true });
-    box.AddComponent<Position>({ {350, 500 } });
-    box.AddComponent<Rotation>({ });
-    box.AddComponent<Scale>({ { 150,150 } });
-    box.AddComponent<Transform>({});
-    box.AddComponent<ZIndex>({ 10 });
-    box.AddComponent<Sprite>({
-        scene->Internal_StringStorage_New(R"()"),
-        { 0.35f, 0.58f, 0.80f },
-        Vector3::Zero,
-        Vector3::One,
-        Renderer2DProps::Alignment_Center
-       });
-    box.AddComponent<Shader>({ scene->Internal_StringStorage_New(R"(\shaders\texture)") });
-    #pragma endregion
-=======
         FlexECS::Entity player1 = FlexECS::Scene::CreateEntity("player1");
         player1.AddComponent<CharacterInput>({ });
         player1.AddComponent<Rigidbody>({ {}, false });
@@ -178,7 +114,6 @@
                });
             box3.AddComponent<Shader>({ scene->Internal_StringStorage_New(R"(\shaders\texture)") });
             box3.AddComponent<Parent>({ box2 });
->>>>>>> b097d0f9
 
             FlexECS::Entity box4 = FlexECS::Scene::CreateEntity("box3");
             box4.AddComponent<IsActive>({ true });
@@ -305,7 +240,6 @@
       }
     }
 
-<<<<<<< HEAD
     //For testing 2500 objects
     //Create one, then clone the rest
     if (Input::GetKeyDown(GLFW_KEY_0))
@@ -344,7 +278,6 @@
       }
     }
 
-=======
     ///////////////////////////////////////////////////////////////////////////////////////////////////////////////
     // Debug Tests
     //Key hold (Can just alter here, not very elegant but will do for now)
@@ -386,7 +319,6 @@
     }
     #endif
     ///////////////////////////////////////////////////////////////////////////////////////////////////////////////
->>>>>>> b097d0f9
     UpdatePhysicsSystem();
 
     //Update Transformation Matrix of All Entities
