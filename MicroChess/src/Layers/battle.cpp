/* Start Header
*****************************************************************/
/*!
WLVERSE [https://wlverse.web.app]
\file      battle.cpp
\author    [78%] Rocky Sutarius
\par       rocky.sutarius\@digipen.edu
\co-author [22%] Ho Jin Jie Donovan, h.jinjiedonovan, 2301233
\par       h.jinjiedonovan\@digipen.edu
\date      03 October 2024
\brief     This file is where the functions to set up and run
           the battle scene of the game, is contained at. The
           functions include:
           - SetupBattle()
           - OnAttach()
           - OnDetach()
           - Update()

Copyright (C) 2024 DigiPen Institute of Technology.
Reproduction or disclosure of this file or its contents without the
prior written consent of DigiPen Institute of Technology is prohibited.
*/
/* End Header
*******************************************************************/
#include "battle.h"

#include "States.h"
#include "Layers.h"

#include "Components/battlecomponents.h"
#include "Components/physics.h"
#include "Components/rendering.h"

#include "BattleSystems/turnorderdisplay.h"
#include "BattleSystems/targetingsystem.h"
#include "BattleSystems/battlesystem.h"

#include "Physics/box2d.h"
#include "Renderer/sprite2d.h"
#include "CharacterPrefab/characterprefab.h"


namespace ChronoShift {

  void BattleLayer::SetupBattle()
  {

    File& file = File::Open(Path::current().append("pee.flxscene"));
    auto loaded_scene = FlexECS::Scene::Load(file);
    FlexECS::Scene::SetActiveScene(loaded_scene);

<<<<<<< HEAD
    MoveRegistry::RegisterMoveFunctions();
    MoveRegistry::RegisterStatusFunctions();
    m_battlesystem.AddCharacters(FlexECS::Scene::GetActiveScene()->View<Character>());

    m_battlesystem.BeginBattle();

    /*************************************************************************
    Waiting on Rocky to remove this once he has created a sprite to render on imgui
     - Collision is off due to editor render and final render is on a sprite
     - This shouldnt be here, i just add this here as a quick fix because you wont see anything if so
    ************************************************************************/
    auto scene = FlexECS::Scene::GetActiveScene();
    FlexECS::Entity editorRender = FlexECS::Scene::CreateEntity("editorRender");
    editorRender.AddComponent<IsActive>({ true });
    editorRender.AddComponent<Position>({ {600, 300 } });
    editorRender.AddComponent<Scale>({ { 800,800} });
    editorRender.AddComponent<Rotation>({ });
    editorRender.AddComponent<Transform>({});
    editorRender.AddComponent<ZIndex>({ 9 });
    editorRender.AddComponent<Sprite>({
      scene->Internal_StringStorage_New(R"()"),
      Vector3::Zero,
      Vector3::One,
      Renderer2DProps::Alignment_Center,
      Renderer2DProps::VBO_BasicInverted,
      false
    });
    editorRender.AddComponent<Shader>({ scene->Internal_StringStorage_New(R"(\shaders\texture)") });
=======
    MoveRegistry::RegisterMoves();
    m_battlesystem.AddCharacters(FlexECS::Scene::GetActiveScene()->Query<Character>());
    m_battlesystem.BeginBattle();
>>>>>>> 4fe7d244
  }

  void BattleLayer::OnAttach()
  {
    FLX_FLOW_BEGINSCOPE();

    // ECS Setup
    auto scene = FlexECS::Scene::CreateScene();
    FlexECS::Scene::SetActiveScene(scene);

    // Setup the board
    SetupBattle();
  }

  void BattleLayer::OnDetach()
  {
    FLX_FLOW_ENDSCOPE();
  }

  void BattleLayer::Update()
  {
    m_battlesystem.Update();

    DisplayTurnOrder(m_battlesystem.GetTurnOrder());
    RendererSprite2D();
<<<<<<< HEAD
    
    /*if (Input::GetKeyDown(GLFW_KEY_S)) {
=======

    if (Input::GetKeyDown(GLFW_KEY_S)) {
>>>>>>> 4fe7d244
      SaveCharacters();
    }*/
    if (Input::GetKeyDown(GLFW_KEY_R)) {
      ResetCharacters();
      m_battlesystem.AddCharacters(FlexECS::Scene::GetActiveScene()->View<Character>());
      m_battlesystem.BeginBattle();
    }
  }
}<|MERGE_RESOLUTION|>--- conflicted
+++ resolved
@@ -49,40 +49,10 @@
     auto loaded_scene = FlexECS::Scene::Load(file);
     FlexECS::Scene::SetActiveScene(loaded_scene);
 
-<<<<<<< HEAD
     MoveRegistry::RegisterMoveFunctions();
     MoveRegistry::RegisterStatusFunctions();
-    m_battlesystem.AddCharacters(FlexECS::Scene::GetActiveScene()->View<Character>());
-
-    m_battlesystem.BeginBattle();
-
-    /*************************************************************************
-    Waiting on Rocky to remove this once he has created a sprite to render on imgui
-     - Collision is off due to editor render and final render is on a sprite
-     - This shouldnt be here, i just add this here as a quick fix because you wont see anything if so
-    ************************************************************************/
-    auto scene = FlexECS::Scene::GetActiveScene();
-    FlexECS::Entity editorRender = FlexECS::Scene::CreateEntity("editorRender");
-    editorRender.AddComponent<IsActive>({ true });
-    editorRender.AddComponent<Position>({ {600, 300 } });
-    editorRender.AddComponent<Scale>({ { 800,800} });
-    editorRender.AddComponent<Rotation>({ });
-    editorRender.AddComponent<Transform>({});
-    editorRender.AddComponent<ZIndex>({ 9 });
-    editorRender.AddComponent<Sprite>({
-      scene->Internal_StringStorage_New(R"()"),
-      Vector3::Zero,
-      Vector3::One,
-      Renderer2DProps::Alignment_Center,
-      Renderer2DProps::VBO_BasicInverted,
-      false
-    });
-    editorRender.AddComponent<Shader>({ scene->Internal_StringStorage_New(R"(\shaders\texture)") });
-=======
-    MoveRegistry::RegisterMoves();
     m_battlesystem.AddCharacters(FlexECS::Scene::GetActiveScene()->Query<Character>());
     m_battlesystem.BeginBattle();
->>>>>>> 4fe7d244
   }
 
   void BattleLayer::OnAttach()
@@ -108,13 +78,8 @@
 
     DisplayTurnOrder(m_battlesystem.GetTurnOrder());
     RendererSprite2D();
-<<<<<<< HEAD
     
     /*if (Input::GetKeyDown(GLFW_KEY_S)) {
-=======
-
-    if (Input::GetKeyDown(GLFW_KEY_S)) {
->>>>>>> 4fe7d244
       SaveCharacters();
     }*/
     if (Input::GetKeyDown(GLFW_KEY_R)) {
