--- conflicted
+++ resolved
@@ -285,10 +285,6 @@
     RendererSprite2D();
   }
 
-<<<<<<< HEAD
+
 }
-#endif
-=======
-
-}
->>>>>>> 248541d9
+#endif