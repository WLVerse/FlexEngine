/* Start Header
*****************************************************************/
/*!
WLVERSE [https://wlverse.web.app]
\file      characterprefab.cpp
\author    [10%] Ho Jin Jie Donovan, h.jinjiedonovan, 2301233
\par       h.jinjiedonovan\@digipen.edu
\co-author [90%] Kuan Yew Chong
\par       yewchong.k\@digipen.edu
\date      03 October 2024
\brief     This file contains the following functions to load
           and save characters from and to file respectively,
           along with manpulating character data while the game
           is running:
           - SaveCharacters
           - ResetCharacters
           - CreateCharacter
           - EditCharacter
           - LoadCharacter

Copyright (C) 2024 DigiPen Institute of Technology.
Reproduction or disclosure of this file or its contents without the
prior written consent of DigiPen Institute of Technology is prohibited.
*/
/* End Header
*******************************************************************/
#include "characterprefab.h"

void SaveCharacters() {
<<<<<<< HEAD
  /*auto scene = FlexECS::Scene::GetActiveScene();
  for (auto& entity : scene->View<ChronoShift::Character>()) {
=======
  auto scene = FlexECS::Scene::GetActiveScene();
  for (auto& entity : scene->Query<ChronoShift::Character>()) {
>>>>>>> 4fe7d244
    scene->SaveEntityAsPrefab(entity, scene->Internal_StringStorage_Get(*(entity.GetComponent<EntityName>())));
  }*/
  File& file = File::Open(Path::current().append("pee.flxscene"));
  FlexECS::Scene::SaveActiveScene(file);
  std::cout << "Saved Completed" << std::endl;
}

void ResetCharacters() {
  auto scene = FlexECS::Scene::GetActiveScene();
<<<<<<< HEAD
  for (auto& entity : scene->View<Character>()) {
=======
  for (auto& entity : scene->Query<ChronoShift::Character>()) {
>>>>>>> 4fe7d244
    auto character = entity.GetComponent<Character>();
    character->current_health = character->base_health;
    character->current_speed = character->base_speed;
  }
  for (auto& entity : scene->View<Shock>()) {
    entity.RemoveComponent<Shock>();
  }
  for (auto& entity : scene->View<Burn>()) {
    entity.RemoveComponent<Burn>();
  }
  for (auto& entity : scene->View<Shear>()) {
    entity.RemoveComponent<Shear>();
  }
  for (auto& entity : scene->View<Immunity>()) {
    entity.RemoveComponent<Immunity>();
  }
  for (auto& entity : scene->View<Recovery>()) {
    entity.RemoveComponent<Recovery>();
  }
  for (auto& entity : scene->View<Stun>()) {
    entity.RemoveComponent<Stun>();
  }
  std::cout << "Reset Complete" << std::endl;
}

void CreateCharacter(Character parameters) {
  auto scene = FlexECS::Scene::GetActiveScene();
  std::string character_name = scene->Internal_StringStorage_Get(parameters.character_name);
  FlexECS::Entity new_character = FlexECS::Scene::CreateEntity(character_name);
  new_character.AddComponent<Character>(parameters);
}

void EditCharacter(std::string character_name, Character parameters) {
  auto scene = FlexECS::Scene::GetActiveScene();
  for (auto& entity : scene->Query<ChronoShift::Character>()) {
    std::string name_to_check = scene->Internal_StringStorage_Get(*(entity.GetComponent<EntityName>()));
    if (name_to_check == character_name) {
      entity.RemoveComponent<Character>();
      entity.AddComponent<Character>(parameters);
    }
  }
}

FlexECS::Entity& LoadCharacter(const std::string& prefabName)
{
  // Open the prefab file
  std::string file_name = prefabName + ".flxprefab";
  Path prefab_path = Path::current("assets\\prefabs\\" + file_name);
  File& prefab_file = File::Open(prefab_path);

  // Formatter to parse metadata first, then deserialize the prefab data
  FlxFmtFile formatter = FlexFormatter::Parse(prefab_file, FlxFmtFileType::Prefab);
  std::string contents = formatter.data;

  // Make it a valid JSON object in the form of an array
  contents.append("]");
  contents.insert(0, "[");

  // Passing it into rapidjson to make life easier
  Document document;
  document.Parse(contents.c_str());
  if (document.HasParseError())
  {
    Log::Error("Failed to parse prefab data.");
  }

  FlexECS::Entity new_entity;
  if (document.IsArray())
  {
    new_entity = FlexECS::Scene::GetActiveScene()->CreateEntity(prefabName); // Should be safe to create a new entity with this name now

    // Loop through each member
    for (auto& member : document.GetArray())
    {
      if (member.IsObject())
      {
        if (member["type"].IsString())
        {
          std::string component_name = member["type"].GetString();
          Reflection::TypeDescriptor* type = TYPE_DESCRIPTOR_LOOKUP[component_name];
          if (component_name == "Character")
          {
            Character data;
            type->Deserialize((void*)&data, member);
            new_entity.AddComponent(data);
          }
          else if (component_name == "Action")
          {
            Action data;
            type->Deserialize((void*)&data, member);
            new_entity.AddComponent(data);
          }
          else if (component_name == "Sprite")
          {
            Sprite data;
            type->Deserialize((void*)&data, member);
            new_entity.AddComponent(data);
          }
          else if (component_name == "IsActive")
          {
            IsActive data;
            type->Deserialize((void*)&data, member);
            new_entity.AddComponent(data);
          }
          else if (component_name == "Shader")
          {
            Shader data;
            type->Deserialize((void*)&data, member);
            new_entity.AddComponent(data);
          }
          else if (component_name == "Position")
          {
            Position data;
            type->Deserialize((void*)&data, member);
            new_entity.AddComponent(data);
          }
          else if (component_name == "Scale")
          {
            Scale data;
            type->Deserialize((void*)&data, member);
            new_entity.AddComponent(data);
          }
          else if (component_name == "Rotation")
          {
            Rotation data;
            type->Deserialize((void*)&data, member);
            new_entity.AddComponent(data);
          }
          else if (component_name == "ZIndex")
          {
            ZIndex data;
            type->Deserialize((void*)&data, member);
            new_entity.AddComponent(data);
          }
          else if (component_name != "uint64_t") // Ignore the binder to the old entity name
          {
            Log::Info("Component type not found: " + component_name);
          }
        }
      }
    }
  }

  // Close the file
  File::Close(prefab_path);

  return new_entity;
}<|MERGE_RESOLUTION|>--- conflicted
+++ resolved
@@ -27,13 +27,8 @@
 #include "characterprefab.h"
 
 void SaveCharacters() {
-<<<<<<< HEAD
   /*auto scene = FlexECS::Scene::GetActiveScene();
-  for (auto& entity : scene->View<ChronoShift::Character>()) {
-=======
-  auto scene = FlexECS::Scene::GetActiveScene();
   for (auto& entity : scene->Query<ChronoShift::Character>()) {
->>>>>>> 4fe7d244
     scene->SaveEntityAsPrefab(entity, scene->Internal_StringStorage_Get(*(entity.GetComponent<EntityName>())));
   }*/
   File& file = File::Open(Path::current().append("pee.flxscene"));
@@ -43,11 +38,7 @@
 
 void ResetCharacters() {
   auto scene = FlexECS::Scene::GetActiveScene();
-<<<<<<< HEAD
-  for (auto& entity : scene->View<Character>()) {
-=======
   for (auto& entity : scene->Query<ChronoShift::Character>()) {
->>>>>>> 4fe7d244
     auto character = entity.GetComponent<Character>();
     character->current_health = character->base_health;
     character->current_speed = character->base_speed;
