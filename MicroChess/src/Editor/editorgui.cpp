--- conflicted
+++ resolved
@@ -19,9 +19,14 @@
 using namespace FlexEngine;
 namespace ChronoShift
 {
-	int EditorUI::m_id = 0;
-
-	void EditorUI::DragFloat2(Vector2& data, std::string title,
+	int EditorGUI::m_id = 0;
+
+
+	/*!***************************************************************************
+	* Component viewers
+	******************************************************************************/
+
+	void EditorGUI::DragFloat2(Vector2& data, std::string title,
 		//std::string label1, std::string label2, 
 		float width, float drag_speed)
 	{
@@ -44,7 +49,7 @@
 		PopID();
 	}
 
-	void EditorUI::DragFloat3(Vector3& data, std::string title,
+	void EditorGUI::DragFloat3(Vector3& data, std::string title,
 		//std::string label1, std::string label2, std::string label3,
 		float width, float drag_speed)
 	{
@@ -74,7 +79,7 @@
 		PopID();
 	}
 
-	void EditorUI::DragInt(int& data, std::string title, float width, float drag_speed)
+	void EditorGUI::DragInt(int& data, std::string title, float width, float drag_speed)
 	{
 		PushID();
 		ImGui::PushItemWidth(width);
@@ -84,9 +89,6 @@
 		PopID();
 	}
 
-<<<<<<< HEAD
-	void EditorUI::EntityReference(FlexECS::Entity& entity, std::string title)
-=======
 	void EditorGUI::CreateCheckbox(bool& value, std::string title)
 	{
 		PushID();
@@ -97,7 +99,6 @@
 	}
 
 	void EditorGUI::EntityReference(FlexECS::Entity& entity, std::string title)
->>>>>>> 090d4804
 	{
 		PushID();
 		std::string entity_name = FlexECS::Scene::GetActiveScene()->Internal_StringStorage_Get(*entity.GetComponent<FlexEngine::FlexECS::Scene::StringIndex>());
@@ -109,68 +110,198 @@
 			Editor::GetInstance()->SelectEntity(entity);
 		}
 
-		if (ImGui::BeginDragDropTarget())
-		{
-			if (const ImGuiPayload* payload = ImGui::AcceptDragDropPayload("ENTITY_DRAG"))
+		if (auto payload = StartPayloadReceiver<FlexECS::EntityID>(PayloadTags::ENTITY))
+		{
+			FlexECS::Entity dropped_entity = *payload;
+			entity = dropped_entity;
+			EndPayloadReceiver();
+		}
+
+		ImGui::EndGroup();
+		PopID();
+	}
+
+	void EditorGUI::ShaderPath(std::string& path, std::string title)
+	{
+		PushID();
+
+		std::filesystem::path current_texture = path;
+		std::string filename = current_texture.filename().string();
+		if (filename == "") filename = "(no shader)";
+
+		ImGui::Text("Shader");
+		ImGui::SameLine();
+		ImGui::Button(filename.c_str());
+
+		if (const char* data = StartPayloadReceiver<const char>(PayloadTags::SHADER))
+		{
+			std::string new_file_path(data);
+			path = new_file_path;
+			EndPayloadReceiver();
+		}
+
+		PopID();
+	}
+
+	void EditorGUI::TexturePath(std::string& path, std::string title)
+	{
+		PushID();
+		
+		std::filesystem::path current_texture = path;
+		std::string filename = current_texture.filename().string();
+		if (filename == "") filename = "(no sprite)";
+
+		ImGui::Text("Sprite");
+		ImGui::SameLine();
+		ImGui::Button(filename.c_str());
+
+		if (const char* data = StartPayloadReceiver<const char>(PayloadTags::IMAGE))
+		{
+			std::string new_file_path(data);
+			path = new_file_path;
+			EndPayloadReceiver();
+		}
+
+		if (filename != "(no sprite)")
+		{
+			std::string asset_key = current_texture.string();
+			AssetVariant* asset_ptr = AssetManager::Get(asset_key);
+			if (asset_ptr)
 			{
-				// Assuming the payload is the Entity ID (you can customize this)
-				FlexECS::Entity dropped_entity = *(FlexECS::EntityID*)payload->Data;
-				entity = dropped_entity;
+				Asset::Texture& texture = std::get<Asset::Texture>(*asset_ptr);
+				ImGui::Image(texture.GetTextureImGui(), ImVec2(60.0f, 60.0f));
 			}
-			ImGui::EndDragDropTarget();
-		}
-		ImGui::EndGroup();
-		PopID();
-	}
-
-	void EditorUI::Color3(Vector3& data, std::string title)
+		}
+
+		PopID();
+	}
+
+	void EditorGUI::Color3(Vector3& data, std::string title)
 	{
 		PushID();
 		ImGui::ColorEdit3(title.c_str(), data.data);
 		PopID();
 	}
 
-	void EditorUI::EditableTextField(std::string& data, std::string title)
+	void EditorGUI::EditableTextField(std::string& data, std::string title)
 	{
 		PushID();
 		char text_buffer[128];
 		strncpy_s(text_buffer, data.c_str(), sizeof(text_buffer));
 		text_buffer[sizeof(text_buffer) - 1] = '\0';
-		if (ImGui::InputText(title.c_str(), text_buffer, IM_ARRAYSIZE(text_buffer)))
+		ImGui::Text(title.c_str());
+		ImGui::SameLine();
+		PushID();
+		if (ImGui::InputText("##", text_buffer, IM_ARRAYSIZE(text_buffer)))
 		{
 			data = std::string(text_buffer);
 		}
 		PopID();
-	}
-
-	void EditorUI::TextField(const std::string& data)
+		PopID();
+	}
+
+	void EditorGUI::TextField(const std::string& data)
 	{
 		PushID();
 		ImGui::Text(data.c_str());
 		PopID();
 	}
 
-
-	void EditorUI::StartFrame()
+	void EditorGUI::Checkbox(bool& data, std::string title)
+	{
+		PushID();
+		ImGui::Checkbox(title.c_str(), &data);
+		PopID();
+	}
+
+	void EditorGUI::Mat44(FlexEngine::Matrix4x4& data, std::string title)
+	{
+		PushID();
+		
+		// Create a label for the matrix
+		ImGui::Text("%s", title.c_str());
+
+		ImGui::PushItemWidth(60.0f);
+
+		for (int row = 0; row < 4; ++row)
+		{
+			for (int col = 0; col < 4; ++col)
+			{
+				PushID();
+				ImGui::DragFloat("##", &data(row, col), 0.1f);
+				PopID();
+
+				if (col < 3) ImGui::SameLine();
+			}
+		}
+		ImGui::PopItemWidth();
+
+		PopID();
+	}
+
+
+
+	/*!***************************************************************************
+	* payloads
+	******************************************************************************/
+	bool EditorGUI::StartPayload(PayloadTags tag, const void* data, size_t data_size, std::string tooltip)
+	{
+		bool result = ImGui::SetDragDropPayload(GetPayloadTagString(tag), data, data_size);
+		ImGui::Text("%s", tooltip.c_str());
+		return result;
+	}
+
+	void EditorGUI::EndPayload()
+	{
+		ImGui::EndDragDropSource();
+	}
+
+
+
+	void EditorGUI::EndPayloadReceiver()
+	{
+		ImGui::EndDragDropTarget();
+	}
+
+
+
+
+	/*!***************************************************************************
+	* System
+	******************************************************************************/
+
+	void EditorGUI::StartFrame()
 	{
 		m_id = 0;
 	}
 
-	void EditorUI::EndFrame()
+	void EditorGUI::EndFrame()
 	{
 		m_id = 0;
 	}
 
-	int EditorUI::PushID()
+	int EditorGUI::PushID()
 	{
 		ImGui::PushID(m_id);
 		return m_id++;
 	}
 
-	void EditorUI::PopID()
+	void EditorGUI::PopID()
 	{
 		ImGui::PopID();
 	}
 
 
-}+}
+
+
+
+//if (ImGui::BeginDragDropTarget()) 
+//{
+//	if (const ImGuiPayload* payload = ImGui::AcceptDragDropPayload("IMAGE_PATH")) {
+//		const char* dropped_path = (const char*)payload->Data;
+//		std::string new_file_path(dropped_path);
+//		path = new_file_path; // Store the file path in the component
+//	}
+//	ImGui::EndDragDropTarget();
+//}