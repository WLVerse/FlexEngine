--- conflicted
+++ resolved
@@ -89,8 +89,7 @@
 		PopID();
 	}
 
-<<<<<<< HEAD
-	void EditorUI::CreateCheckbox(bool& value, std::string title)
+	void EditorGUI::CreateCheckbox(bool& value, std::string title)
 	{
 		PushID();
 		ImGui::Text(title.c_str());  // Display the title label
@@ -99,10 +98,7 @@
 		PopID();
 	}
 
-	void EditorUI::EntityReference(FlexECS::Entity& entity, std::string title)
-=======
 	void EditorGUI::EntityReference(FlexECS::Entity& entity, std::string title)
->>>>>>> 8a0dc6cc
 	{
 		PushID();
 		std::string entity_name = FlexECS::Scene::GetActiveScene()->Internal_StringStorage_Get(*entity.GetComponent<FlexEngine::FlexECS::Scene::StringIndex>());
