#pragma once
/*!************************************************************************
// WLVERSE [https://wlverse.web.app]
// rendering.h
//
// This file defines the component classes used within the game
// engine, essential for rendering and maintaining hierarchical relationships
// between entities in a scene. The file is primarily responsible for
// serializing the data of components that influence the rendering process,
// ensuring that each entity's state is stored and can be reloaded accurately.
//
// AUTHORS
// [100%] Soh Wei Jie (weijie.soh@digipen.edu)
//   - Main Author
//
// Copyright (c) 2024 DigiPen, All rights reserved.
**************************************************************************/
#include <FlexEngine.h>
#include "Editor/componentviewer.h"

namespace ChronoShift
{
using namespace FlexEngine;

  using EntityName = FlexEngine::FlexECS::Scene::StringIndex;

  /*!***************************************************************************
  * \class IsActive
  * \brief
  * This class represents the activity state of an entity in the scene.
  * The `is_active` flag determines whether the entity should be rendered
  * or processed.
  ******************************************************************************/
  class IsActive
  { FLX_REFL_SERIALIZABLE
  public:
    bool is_active;
  };
  /*!***************************************************************************
  * \class Parent
  * \brief
  * This class represents the parent entity of an entity, enabling hierarchical
  * transformations where a child entity inherits its parent�s transformation
  * matrix. It supports complex scene graph structures.
  ******************************************************************************/
  class Parent
  { FLX_REFL_SERIALIZABLE
  public:
    FlexECS::Entity parent;
  };
  /*!***************************************************************************
  * \class Position
  * \brief 
  * This class represents the position of an entity in 2D space. It defines 
  * where the entity is located in the scene using a 2D vector.
  ******************************************************************************/
  class Position
  { FLX_REFL_SERIALIZABLE
  public:
    Vector2 position = Vector2::Zero;
  };
  /*!***************************************************************************
  * \class Scale
  * \brief
  * This class represents the scale of an entity in 2D space, determining
  * how large or small the entity should be. The scale is defined using
  * a 2D vector.
  ******************************************************************************/
  class Scale
  { FLX_REFL_SERIALIZABLE
  public:
    Vector2 scale = Vector2::One;
  };
  /*!***************************************************************************
  * \class Rotation
  * \brief
  * This class represents the rotation of an entity in 3D space. It uses
  * a 3D vector to define rotations along the x, y, and z axes.
  ******************************************************************************/
  class Rotation 
  {
      FLX_REFL_SERIALIZABLE
  public:
      Vector3 rotation = Vector3::Zero;
  };
  /*!***************************************************************************
  * \class Transform
  * \brief
  * This class represents the complete transformation of an entity, combining
  * position, rotation, and scale into a 4x4 matrix. It supports hierarchical
  * transformations by allowing an entity to inherit its parent�s transform.
  ******************************************************************************/
  class Transform
  {
      FLX_REFL_SERIALIZABLE
  public:
      bool is_dirty = true; //Determines if transform needs to be updated
      Matrix4x4 transform = Matrix4x4::Identity;
  };
  /*!***************************************************************************
  * \class ZIndex
  * \brief
  * This class represents the z-order (depth) of an entity, determining its
  * rendering order relative to other entities. Higher `z` values are drawn
  * on top of lower ones.
  ******************************************************************************/
  class ZIndex
  { FLX_REFL_SERIALIZABLE
  public:
    int z;
  };
  /*!***************************************************************************
  * \class Shader
  * \brief
  * This class stores the shader program used to render the entity. It provides
  * a link between an entity and the shader resource identified by an index.
  ******************************************************************************/
  class Shader
  { FLX_REFL_SERIALIZABLE
  public:
    FlexECS::Scene::StringIndex shader;
  };
  /*!***************************************************************************
  * \class Sprite
  * \brief
  * This class represents a 2D sprite component, storing texture and color data
  * for rendering. It also includes alignment and VBO information for the sprite's
  * display properties.
  ******************************************************************************/
  class Sprite
  { FLX_REFL_SERIALIZABLE
  public:
    FlexECS::Scene::StringIndex texture;
    Vector3 color = Vector3(1.0f, 0.0f, 1.0f);
    Vector3 color_to_add = Vector3::Zero;
    Vector3 color_to_multiply = Vector3::One;
    int alignment = Renderer2DProps::Alignment_Center;
    GLuint vbo_id = Renderer2DProps::VBO_Basic;
<<<<<<< HEAD
=======
    bool post_processed = false;
>>>>>>> 090d4804
  };
  
  /*!***************************************************************************
  * \class Camera
  * \brief
  * This class represents a camera in the scene, responsible for generating
  * view and projection matrices. It supports both perspective and orthographic
  * projections, with settings for field of view, near/far clipping planes, and
  * camera orientation.
  ******************************************************************************/
  class Camera
  {
      FLX_REFL_SERIALIZABLE
  public:
      bool is_dirty = true;
      Vector3 front;
      Vector3 right;
      Vector3 up;
      const Vector3 world_up = Vector3::Up;
      Matrix4x4 view;
      Matrix4x4 projection;
      bool perspective = true;
      float fov = 45.0f;
      float near = 0.1f;
      float far = 100.0f;
  };

  void RegisterRenderingComponents();
}<|MERGE_RESOLUTION|>--- conflicted
+++ resolved
@@ -118,7 +118,7 @@
   class Shader
   { FLX_REFL_SERIALIZABLE
   public:
-    FlexECS::Scene::StringIndex shader;
+    FlexECS::Scene::StringIndex shader = FlexECS::Scene::GetActiveScene()->Internal_StringStorage_New(R"(\shaders\texture)");;
   };
   /*!***************************************************************************
   * \class Sprite
@@ -130,16 +130,13 @@
   class Sprite
   { FLX_REFL_SERIALIZABLE
   public:
-    FlexECS::Scene::StringIndex texture;
+    FlexECS::Scene::StringIndex texture = FlexECS::Scene::GetActiveScene()->Internal_StringStorage_New("");
     Vector3 color = Vector3(1.0f, 0.0f, 1.0f);
     Vector3 color_to_add = Vector3::Zero;
     Vector3 color_to_multiply = Vector3::One;
     int alignment = Renderer2DProps::Alignment_Center;
     GLuint vbo_id = Renderer2DProps::VBO_Basic;
-<<<<<<< HEAD
-=======
     bool post_processed = false;
->>>>>>> 090d4804
   };
   
   /*!***************************************************************************
