#include "gameview.h"
#include "editorgui.h"
#include "imguipayloads.h"
#include <FlexEngine/Renderer/OpenGL/openglspriterenderer.h>
#include "windowsizes.h"

namespace ChronoDrift
{
	constexpr float TOP_PADDING = 10.0f;

	void GameView::Init()
	{
	}

	void GameView::Update()
	{

	}
	void GameView::Shutdown()
	{
	}


	void GameView::EditorUI()
	{
<<<<<<< HEAD
		ImGuiWindowFlags window_flags = ImGuiWindowFlags_NoScrollbar;
=======
		ImGuiWindowFlags window_flags = ImGuiWindowFlags_NoScrollWithMouse;
		SETGAMEWINDOW
>>>>>>> a29abcda
		ImGui::Begin("Game", nullptr, window_flags);
		{
			ImVec2 window_top_left = ImGui::GetWindowPos();
			ImVec2 mouse_pos_ss = ImGui::GetMousePos(); // Screen space mouse pos

			//Panel = entire imgui window
			//Content = exclude title bar
			//Viewport = the image 
			float title_bar_height = ImGui::GetCurrentWindow()->TitleBarHeight();
			ImVec2 panel_size = ImGui::GetWindowSize();
			ImVec2 content_size = { panel_size.x, panel_size.y - title_bar_height };

			//app width and height
			float width = static_cast<float>(FlexEngine::Application::GetCurrentWindow()->GetWidth());
			float height = static_cast<float>(FlexEngine::Application::GetCurrentWindow()->GetHeight());
			float aspect_ratio = width / height;

			//also have a tiny bit of extra padding to ensure the whole image is in frame
			if (height > content_size.y - TOP_PADDING)
			{
				height = content_size.y - TOP_PADDING;
				width = height * aspect_ratio;
			}
			ImVec2 viewport_size(width, height);
			ImVec2 viewport_position((panel_size.x - viewport_size.x) / 2.0f, title_bar_height + TOP_PADDING / 2.0f);

			ImGui::SetCursorPos(viewport_position);
			//Note: need to invert UVs vertically.
			ImGui::Image((ImTextureID)static_cast<uintptr_t>(FlexEngine::OpenGLFrameBuffer::GetCreatedTexture(FlexEngine::OpenGLFrameBuffer::CreatedTextureID::CID_finalRender)),
				viewport_size, ImVec2(0, 1), ImVec2(1, 0));
    
			
			// Obtain relative mouse position in the editor view
			ImVec2 mouse_pos_imgui_viewport = ImVec2(mouse_pos_ss.x - window_top_left.x - viewport_position.x, 
																							 mouse_pos_ss.y - window_top_left.y - viewport_position.y); // IMGUI space is screen space - top left of imgui window


      // Scale coordinates by window size. Originally it was rendered with the game as the target, but then superimposed as a texture onto the imgui window.
      unsigned scale_x = Application::GetCurrentWindow()->GetWidth();
			unsigned scale_y = Application::GetCurrentWindow()->GetHeight();

      // Normalize imgui to (0,1) space, then scale by window size, which converts to world as it is a 1 to 1 mapping.
      int imgui_to_window_x = static_cast<int>(mouse_pos_imgui_viewport.x / viewport_size.x * static_cast<int>(scale_x));
      int imgui_to_window_y = static_cast<int>(mouse_pos_imgui_viewport.y / viewport_size.y * static_cast<int>(scale_y));

      mouse_to_world = FlexEngine::Vector2((float)imgui_to_window_x, (float)imgui_to_window_y);
		}

		ImGui::End();
	}
}<|MERGE_RESOLUTION|>--- conflicted
+++ resolved
@@ -23,12 +23,8 @@
 
 	void GameView::EditorUI()
 	{
-<<<<<<< HEAD
 		ImGuiWindowFlags window_flags = ImGuiWindowFlags_NoScrollbar;
-=======
-		ImGuiWindowFlags window_flags = ImGuiWindowFlags_NoScrollWithMouse;
 		SETGAMEWINDOW
->>>>>>> a29abcda
 		ImGui::Begin("Game", nullptr, window_flags);
 		{
 			ImVec2 window_top_left = ImGui::GetWindowPos();
