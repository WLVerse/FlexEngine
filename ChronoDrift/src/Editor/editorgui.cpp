--- conflicted
+++ resolved
@@ -425,11 +425,7 @@
 		}
 		if (released)
 		{
-<<<<<<< HEAD
-			//Unforunately not consistent
-=======
 			//Add to undo list
->>>>>>> 023b525d
 		}
 
 		draw_list->AddConvexPolyFilled(arrow_gizmo, arrow_gizmo_point_count, gizmo_color);
@@ -716,12 +712,7 @@
 			status = (ImGui::IsMouseClicked(0)) ? GizmoStatus::START_DRAG : GizmoStatus::DRAGGING;
 			ImVec2 drag_delta = ImGui::GetMouseDragDelta(ImGuiMouseButton_Left);
 			if (drag_delta.x != 0 || drag_delta.y != 0) ImGui::ResetMouseDragDelta(ImGuiMouseButton_Left);
-<<<<<<< HEAD
-
-			//TODO: improve the feel of the scaling
-=======
 			
->>>>>>> 023b525d
 			*value = drag_delta.x;	//personally it feels better this way, who even scales by moving the mouse upwards instead of right?
 		}
 		else if (!held)
