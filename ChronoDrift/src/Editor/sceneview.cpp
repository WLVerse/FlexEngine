--- conflicted
+++ resolved
@@ -338,22 +338,6 @@
 			m_EditorCam->position += Vector3(camera_pos_change.x, camera_pos_change.y);
 		}
 
-<<<<<<< HEAD
-		//ImGuiIO& io = ImGui::GetIO();
-		//if (io.MouseWheel != 0.0f)
-		//{
-		//	if (io.MouseWheel > 0.0f)
-		//	{
-		//		//zoom in
-		//		
-		//	}
-		//	else
-		//	{
-		//		//zoom out
-		//	}
-		//}
-		if (ImGui::IsWindowFocused())
-=======
 		float baseAspectRatio = m_EditorCam->m_OrthoWidth / m_EditorCam->m_OrthoHeight;  // Base aspect ratio (can be easily adjusted)
 		float zoomSpeed = 40.0f;      // Adjust this for faster/slower zoom
 		float minZoom = 100.0f;       // Minimum orthographic width
@@ -361,7 +345,6 @@
 
 		ImGuiIO& io = ImGui::GetIO();
 		if (io.MouseWheel != 0.0f)
->>>>>>> c7b6e011
 		{
 			float baseAspectRatio = m_EditorCam->m_OrthoWidth / m_EditorCam->m_OrthoHeight;  // Base aspect ratio (can be easily adjusted)
 			float zoomSpeed = 40.0f;      // Adjust this for faster/slower zoom
