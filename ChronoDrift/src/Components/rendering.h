--- conflicted
+++ resolved
@@ -264,8 +264,6 @@
     int script_id;
   };
 
-<<<<<<< HEAD
-=======
   /*!***************************************************************************
   * \function RegisterRenderingComponents
   * \brief
@@ -274,7 +272,6 @@
   * camera management, and audio components, ensuring that all necessary components
   * are properly initialized and available for the rendering pipeline.
   ***************************************************************************/
->>>>>>> c9e093b7
   #ifndef GAME
   void RegisterRenderingComponents();
   #endif
