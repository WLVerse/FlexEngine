/* Start Header
*****************************************************************/
/*!
WLVERSE [https://wlverse.web.app]
\file      battle.cpp
\author    [78%] Rocky Sutarius
\par       rocky.sutarius\@digipen.edu
\co-author [22%] Ho Jin Jie Donovan, h.jinjiedonovan, 2301233
\par       h.jinjiedonovan\@digipen.edu
\date      03 October 2024
\brief     This file is where the functions to set up and run
           the battle scene of the game, is contained at. The
           functions include:
           - SetupBattle()
           - OnAttach()
           - OnDetach()
           - Update()

Copyright (C) 2024 DigiPen Institute of Technology.
Reproduction or disclosure of this file or its contents without the
prior written consent of DigiPen Institute of Technology is prohibited.
*/
/* End Header
*******************************************************************/
#include "battle.h"

#include "States.h"
#include "Layers.h"

#include "Components/battlecomponents.h"
#include "Components/physics.h"
#include "Components/rendering.h"

#include "BattleSystems/turnorderdisplay.h"
#include "BattleSystems/targetingsystem.h"
#include "BattleSystems/battlesystem.h"

#include "Physics/box2d.h"
#include "Renderer/sprite2d.h"
#include <Components/characterinput.h>
#include <BattleSystems/physicssystem.h>
#include <CharacterPrefab/characterprefab.h>

namespace ChronoDrift {

  void BattleLayer::SetupBattle()
  {
    MoveRegistry::RegisterMoveFunctions();
    MoveRegistry::RegisterStatusFunctions();

    m_battlesystem.AddCharacters(FlexECS::Scene::GetActiveScene()->CachedQuery<Character>());
    m_battlesystem.BeginBattle();
  }

  void BattleLayer::OnAttach()
  {
    FLX_FLOW_BEGINSCOPE();
  }

  void BattleLayer::OnDetach()
  {
    FLX_FLOW_ENDSCOPE();
  }

  void BattleLayer::Update()
  {
<<<<<<< HEAD
    //if (Input::GetKeyDown(GLFW_KEY_4)) SetupBattle(); // Set Up Battle
=======
    auto scene = FlexECS::Scene::GetActiveScene();
    if (Input::GetKeyDown(GLFW_KEY_4) && !scene->CachedQuery<Character>().empty()) SetupBattle(); // Set Up Battle
>>>>>>> 4e43cb20

    // Include a check whether battle system has been activated
    if (!scene->CachedQuery<BattleSlot>().empty()) m_battlesystem.Update();

    if (!scene->CachedQuery<CharacterInput, Character>().empty()) {
      // Get the current camera (SO COOLLLL!)
      FlexECS::Entity cam_entity = m_CamM_Instance->GetMainCamera();
      auto& curr_cam = cam_entity.GetComponent<Camera>()->camera;

      for (auto& s : scene->CachedQuery<CharacterInput>()) {
        // Set Camera Position to Player with an offset lah
        curr_cam.position = s.GetComponent<Position>()->position - Vector2(600, 500);
        if (Input::GetKey(GLFW_KEY_W)) {
          s.GetComponent<Animation>()->cols = s.GetComponent<CharacterMovementSprites>()->up_cols;
          s.GetComponent<Animation>()->spritesheet = s.GetComponent<CharacterMovementSprites>()->up_movement;
        }
        else if (Input::GetKey(GLFW_KEY_A)) {
          s.GetComponent<Animation>()->cols = s.GetComponent<CharacterMovementSprites>()->left_cols;
          s.GetComponent<Animation>()->spritesheet = s.GetComponent<CharacterMovementSprites>()->left_movement;
        }
        else if (Input::GetKey(GLFW_KEY_S)) {
          s.GetComponent<Animation>()->cols = s.GetComponent<CharacterMovementSprites>()->down_cols;
          s.GetComponent<Animation>()->spritesheet = s.GetComponent<CharacterMovementSprites>()->down_movement;
        }
        else if (Input::GetKey(GLFW_KEY_D)) {
          s.GetComponent<Animation>()->cols = s.GetComponent<CharacterMovementSprites>()->right_cols;
          s.GetComponent<Animation>()->spritesheet = s.GetComponent<CharacterMovementSprites>()->right_movement;
        }
        else {
          s.GetComponent<Animation>()->cols = s.GetComponent<CharacterMovementSprites>()->idle_cols;
          s.GetComponent<Animation>()->spritesheet = s.GetComponent<CharacterMovementSprites>()->idle_movement;
        }
      }
      // Updating camera position
      m_CamM_Instance->UpdateData(cam_entity, curr_cam);
    }

    for (auto& entity : FlexECS::Scene::GetActiveScene()->CachedQuery<CharacterInput>())
    {
      entity.GetComponent<CharacterInput>()->up = Input::GetKey(GLFW_KEY_W);
      entity.GetComponent<CharacterInput>()->down = Input::GetKey(GLFW_KEY_S);
      entity.GetComponent<CharacterInput>()->left = Input::GetKey(GLFW_KEY_A);
      entity.GetComponent<CharacterInput>()->right = Input::GetKey(GLFW_KEY_D);
    }

    for (auto& entity : FlexECS::Scene::GetActiveScene()->CachedQuery<CharacterInput, Rigidbody>())
    {
      auto& velocity = entity.GetComponent<Rigidbody>()->velocity;
      velocity.x = 0.0f;
      velocity.y = 0.0f;

      if (entity.GetComponent<CharacterInput>()->up)
      {
        velocity.y = -300.0f;
      }

      if (entity.GetComponent<CharacterInput>()->down)
      {
        velocity.y = 300.0f;
      }

      if (entity.GetComponent<CharacterInput>()->left)
      {
        velocity.x = -300.0f;
      }

      if (entity.GetComponent<CharacterInput>()->right)
      {
        velocity.x = 300.0f;
      }
    }
    
    RenderSprite2D();
    UpdatePhysicsSystem();
  }
}<|MERGE_RESOLUTION|>--- conflicted
+++ resolved
@@ -64,12 +64,8 @@
 
   void BattleLayer::Update()
   {
-<<<<<<< HEAD
-    //if (Input::GetKeyDown(GLFW_KEY_4)) SetupBattle(); // Set Up Battle
-=======
     auto scene = FlexECS::Scene::GetActiveScene();
     if (Input::GetKeyDown(GLFW_KEY_4) && !scene->CachedQuery<Character>().empty()) SetupBattle(); // Set Up Battle
->>>>>>> 4e43cb20
 
     // Include a check whether battle system has been activated
     if (!scene->CachedQuery<BattleSlot>().empty()) m_battlesystem.Update();
