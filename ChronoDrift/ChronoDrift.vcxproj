<?xml version="1.0" encoding="utf-8"?>
<Project DefaultTargets="Build" xmlns="http://schemas.microsoft.com/developer/msbuild/2003">
  <ItemGroup Label="ProjectConfigurations">
    <ProjectConfiguration Include="Debug-MemLeak|Win32">
      <Configuration>Debug-MemLeak</Configuration>
      <Platform>Win32</Platform>
    </ProjectConfiguration>
    <ProjectConfiguration Include="Debug-MemLeak|x64">
      <Configuration>Debug-MemLeak</Configuration>
      <Platform>x64</Platform>
    </ProjectConfiguration>
    <ProjectConfiguration Include="Debug|Win32">
      <Configuration>Debug</Configuration>
      <Platform>Win32</Platform>
    </ProjectConfiguration>
    <ProjectConfiguration Include="Release-Game|Win32">
      <Configuration>Release-Game</Configuration>
      <Platform>Win32</Platform>
    </ProjectConfiguration>
    <ProjectConfiguration Include="Release-Game|x64">
      <Configuration>Release-Game</Configuration>
      <Platform>x64</Platform>
    </ProjectConfiguration>
    <ProjectConfiguration Include="Release|Win32">
      <Configuration>Release</Configuration>
      <Platform>Win32</Platform>
    </ProjectConfiguration>
    <ProjectConfiguration Include="Debug|x64">
      <Configuration>Debug</Configuration>
      <Platform>x64</Platform>
    </ProjectConfiguration>
    <ProjectConfiguration Include="Release|x64">
      <Configuration>Release</Configuration>
      <Platform>x64</Platform>
    </ProjectConfiguration>
  </ItemGroup>
  <PropertyGroup Label="Globals">
    <VCProjectVersion>17.0</VCProjectVersion>
    <Keyword>Win32Proj</Keyword>
    <ProjectGuid>{e97624f2-e551-4650-bcd3-38731006060c}</ProjectGuid>
    <RootNamespace>ChronoDrift</RootNamespace>
    <WindowsTargetPlatformVersion>10.0</WindowsTargetPlatformVersion>
    <ProjectName>ChronoDrift</ProjectName>
  </PropertyGroup>
  <Import Project="$(VCTargetsPath)\Microsoft.Cpp.Default.props" />
  <PropertyGroup Condition="'$(Configuration)|$(Platform)'=='Debug|Win32'" Label="Configuration">
    <ConfigurationType>Application</ConfigurationType>
    <UseDebugLibraries>true</UseDebugLibraries>
    <PlatformToolset>v143</PlatformToolset>
    <CharacterSet>Unicode</CharacterSet>
  </PropertyGroup>
  <PropertyGroup Condition="'$(Configuration)|$(Platform)'=='Debug-MemLeak|Win32'" Label="Configuration">
    <ConfigurationType>Application</ConfigurationType>
    <UseDebugLibraries>true</UseDebugLibraries>
    <PlatformToolset>v143</PlatformToolset>
    <CharacterSet>Unicode</CharacterSet>
  </PropertyGroup>
  <PropertyGroup Condition="'$(Configuration)|$(Platform)'=='Release|Win32'" Label="Configuration">
    <ConfigurationType>Application</ConfigurationType>
    <UseDebugLibraries>false</UseDebugLibraries>
    <PlatformToolset>v143</PlatformToolset>
    <WholeProgramOptimization>true</WholeProgramOptimization>
    <CharacterSet>Unicode</CharacterSet>
  </PropertyGroup>
  <PropertyGroup Condition="'$(Configuration)|$(Platform)'=='Release-Game|Win32'" Label="Configuration">
    <ConfigurationType>Application</ConfigurationType>
    <UseDebugLibraries>false</UseDebugLibraries>
    <PlatformToolset>v143</PlatformToolset>
    <WholeProgramOptimization>true</WholeProgramOptimization>
    <CharacterSet>Unicode</CharacterSet>
  </PropertyGroup>
  <PropertyGroup Condition="'$(Configuration)|$(Platform)'=='Debug|x64'" Label="Configuration">
    <ConfigurationType>Application</ConfigurationType>
    <UseDebugLibraries>true</UseDebugLibraries>
    <PlatformToolset>v143</PlatformToolset>
    <CharacterSet>Unicode</CharacterSet>
  </PropertyGroup>
  <PropertyGroup Condition="'$(Configuration)|$(Platform)'=='Debug-MemLeak|x64'" Label="Configuration">
    <ConfigurationType>Application</ConfigurationType>
    <UseDebugLibraries>true</UseDebugLibraries>
    <PlatformToolset>v143</PlatformToolset>
    <CharacterSet>Unicode</CharacterSet>
  </PropertyGroup>
  <PropertyGroup Condition="'$(Configuration)|$(Platform)'=='Release|x64'" Label="Configuration">
    <ConfigurationType>Application</ConfigurationType>
    <UseDebugLibraries>false</UseDebugLibraries>
    <PlatformToolset>v143</PlatformToolset>
    <WholeProgramOptimization>true</WholeProgramOptimization>
    <CharacterSet>Unicode</CharacterSet>
  </PropertyGroup>
  <PropertyGroup Condition="'$(Configuration)|$(Platform)'=='Release-Game|x64'" Label="Configuration">
    <ConfigurationType>Application</ConfigurationType>
    <UseDebugLibraries>false</UseDebugLibraries>
    <PlatformToolset>v143</PlatformToolset>
    <WholeProgramOptimization>true</WholeProgramOptimization>
    <CharacterSet>Unicode</CharacterSet>
  </PropertyGroup>
  <Import Project="$(VCTargetsPath)\Microsoft.Cpp.props" />
  <ImportGroup Label="ExtensionSettings">
  </ImportGroup>
  <ImportGroup Label="Shared">
  </ImportGroup>
  <ImportGroup Label="PropertySheets" Condition="'$(Configuration)|$(Platform)'=='Debug|Win32'">
    <Import Project="$(UserRootDir)\Microsoft.Cpp.$(Platform).user.props" Condition="exists('$(UserRootDir)\Microsoft.Cpp.$(Platform).user.props')" Label="LocalAppDataPlatform" />
  </ImportGroup>
  <ImportGroup Condition="'$(Configuration)|$(Platform)'=='Debug-MemLeak|Win32'" Label="PropertySheets">
    <Import Project="$(UserRootDir)\Microsoft.Cpp.$(Platform).user.props" Condition="exists('$(UserRootDir)\Microsoft.Cpp.$(Platform).user.props')" Label="LocalAppDataPlatform" />
  </ImportGroup>
  <ImportGroup Label="PropertySheets" Condition="'$(Configuration)|$(Platform)'=='Release|Win32'">
    <Import Project="$(UserRootDir)\Microsoft.Cpp.$(Platform).user.props" Condition="exists('$(UserRootDir)\Microsoft.Cpp.$(Platform).user.props')" Label="LocalAppDataPlatform" />
  </ImportGroup>
  <ImportGroup Condition="'$(Configuration)|$(Platform)'=='Release-Game|Win32'" Label="PropertySheets">
    <Import Project="$(UserRootDir)\Microsoft.Cpp.$(Platform).user.props" Condition="exists('$(UserRootDir)\Microsoft.Cpp.$(Platform).user.props')" Label="LocalAppDataPlatform" />
  </ImportGroup>
  <ImportGroup Label="PropertySheets" Condition="'$(Configuration)|$(Platform)'=='Debug|x64'">
    <Import Project="$(UserRootDir)\Microsoft.Cpp.$(Platform).user.props" Condition="exists('$(UserRootDir)\Microsoft.Cpp.$(Platform).user.props')" Label="LocalAppDataPlatform" />
  </ImportGroup>
  <ImportGroup Condition="'$(Configuration)|$(Platform)'=='Debug-MemLeak|x64'" Label="PropertySheets">
    <Import Project="$(UserRootDir)\Microsoft.Cpp.$(Platform).user.props" Condition="exists('$(UserRootDir)\Microsoft.Cpp.$(Platform).user.props')" Label="LocalAppDataPlatform" />
  </ImportGroup>
  <ImportGroup Label="PropertySheets" Condition="'$(Configuration)|$(Platform)'=='Release|x64'">
    <Import Project="$(UserRootDir)\Microsoft.Cpp.$(Platform).user.props" Condition="exists('$(UserRootDir)\Microsoft.Cpp.$(Platform).user.props')" Label="LocalAppDataPlatform" />
  </ImportGroup>
  <ImportGroup Condition="'$(Configuration)|$(Platform)'=='Release-Game|x64'" Label="PropertySheets">
    <Import Project="$(UserRootDir)\Microsoft.Cpp.$(Platform).user.props" Condition="exists('$(UserRootDir)\Microsoft.Cpp.$(Platform).user.props')" Label="LocalAppDataPlatform" />
  </ImportGroup>
  <PropertyGroup Label="UserMacros" />
  <PropertyGroup Condition="'$(Configuration)|$(Platform)'=='Debug|x64'">
    <IncludePath>$(SolutionDir)ChronoDrift\src;$(SolutionDir)FlexEngine\src;$(SolutionDir)FlexEngine\src\FlexEngine;$(SolutionDir)third_party\ImGui\src;$(SolutionDir)third_party\inc;$(SolutionDir)third_party\inc\fmod\core;$(SolutionDir)third_party\inc\fmod\studio;$(SolutionDir)third_party\inc\freetype;$(SolutionDir)third_party\inc\glm;$(SolutionDir)third_party\inc\RapidJSON;$(SolutionDir)third_party\inc\stb;$(IncludePath)</IncludePath>
    <LibraryPath>$(OutDir);$(SolutionDir)third_party\lib\assimp;$(SolutionDir)third_party\lib\fmod\core;$(SolutionDir)third_party\lib\fmod\studio;$(SolutionDir)third_party\lib\freetype;$(SolutionDir)third_party\lib\GLFW;$(SolutionDir)third_party\lib\ImGui;$(LibraryPath)</LibraryPath>
  </PropertyGroup>
  <PropertyGroup Condition="'$(Configuration)|$(Platform)'=='Debug-MemLeak|x64'">
    <IncludePath>$(SolutionDir)ChronoDrift\src;$(SolutionDir)FlexEngine\src;$(SolutionDir)FlexEngine\src\FlexEngine;$(SolutionDir)third_party\ImGui\src;$(SolutionDir)third_party\inc;$(SolutionDir)third_party\inc\fmod\core;$(SolutionDir)third_party\inc\fmod\studio;$(SolutionDir)third_party\inc\freetype;$(SolutionDir)third_party\inc\glm;$(SolutionDir)third_party\inc\RapidJSON;$(SolutionDir)third_party\inc\stb;$(IncludePath)</IncludePath>
    <LibraryPath>$(OutDir);$(SolutionDir)third_party\lib\assimp;$(SolutionDir)third_party\lib\fmod\core;$(SolutionDir)third_party\lib\fmod\studio;$(SolutionDir)third_party\lib\freetype;$(SolutionDir)third_party\lib\GLFW;$(SolutionDir)third_party\lib\ImGui;$(LibraryPath)</LibraryPath>
  </PropertyGroup>
  <PropertyGroup Condition="'$(Configuration)|$(Platform)'=='Release|x64'">
    <IncludePath>$(SolutionDir)ChronoDrift\src;$(SolutionDir)FlexEngine\src;$(SolutionDir)FlexEngine\src\FlexEngine;$(SolutionDir)third_party\ImGui\src;$(SolutionDir)third_party\inc;$(SolutionDir)third_party\inc\fmod\core;$(SolutionDir)third_party\inc\fmod\studio;$(SolutionDir)third_party\inc\freetype;$(SolutionDir)third_party\inc\glm;$(SolutionDir)third_party\inc\RapidJSON;$(SolutionDir)third_party\inc\stb;$(IncludePath)</IncludePath>
    <LibraryPath>$(OutDir);$(SolutionDir)third_party\lib\assimp;$(SolutionDir)third_party\lib\fmod\core;$(SolutionDir)third_party\lib\fmod\studio;$(SolutionDir)third_party\lib\freetype;$(SolutionDir)third_party\lib\GLFW;$(SolutionDir)third_party\lib\ImGui;$(LibraryPath)</LibraryPath>
  </PropertyGroup>
  <PropertyGroup Condition="'$(Configuration)|$(Platform)'=='Release-Game|x64'">
    <IncludePath>$(SolutionDir)ChronoDrift\src;$(SolutionDir)FlexEngine\src;$(SolutionDir)FlexEngine\src\FlexEngine;$(SolutionDir)third_party\ImGui\src;$(SolutionDir)third_party\inc;$(SolutionDir)third_party\inc\fmod\core;$(SolutionDir)third_party\inc\fmod\studio;$(SolutionDir)third_party\inc\freetype;$(SolutionDir)third_party\inc\glm;$(SolutionDir)third_party\inc\RapidJSON;$(SolutionDir)third_party\inc\stb;$(IncludePath)</IncludePath>
    <LibraryPath>$(OutDir);$(SolutionDir)third_party\lib\assimp;$(SolutionDir)third_party\lib\fmod\core;$(SolutionDir)third_party\lib\fmod\studio;$(SolutionDir)third_party\lib\freetype;$(SolutionDir)third_party\lib\GLFW;$(SolutionDir)third_party\lib\ImGui;$(LibraryPath)</LibraryPath>
  </PropertyGroup>
  <ItemDefinitionGroup Condition="'$(Configuration)|$(Platform)'=='Debug|Win32'">
    <ClCompile>
      <WarningLevel>Level3</WarningLevel>
      <SDLCheck>true</SDLCheck>
      <PreprocessorDefinitions>WIN32;_DEBUG;_CONSOLE;%(PreprocessorDefinitions)</PreprocessorDefinitions>
      <ConformanceMode>true</ConformanceMode>
    </ClCompile>
    <Link>
      <SubSystem>Console</SubSystem>
      <GenerateDebugInformation>true</GenerateDebugInformation>
    </Link>
  </ItemDefinitionGroup>
  <ItemDefinitionGroup Condition="'$(Configuration)|$(Platform)'=='Debug-MemLeak|Win32'">
    <ClCompile>
      <WarningLevel>Level3</WarningLevel>
      <SDLCheck>true</SDLCheck>
      <PreprocessorDefinitions>WIN32;_DEBUG;_CONSOLE;%(PreprocessorDefinitions)</PreprocessorDefinitions>
      <ConformanceMode>true</ConformanceMode>
    </ClCompile>
    <Link>
      <SubSystem>Console</SubSystem>
      <GenerateDebugInformation>true</GenerateDebugInformation>
    </Link>
  </ItemDefinitionGroup>
  <ItemDefinitionGroup Condition="'$(Configuration)|$(Platform)'=='Release|Win32'">
    <ClCompile>
      <WarningLevel>Level3</WarningLevel>
      <FunctionLevelLinking>true</FunctionLevelLinking>
      <IntrinsicFunctions>true</IntrinsicFunctions>
      <SDLCheck>true</SDLCheck>
      <PreprocessorDefinitions>WIN32;NDEBUG;_CONSOLE;%(PreprocessorDefinitions)</PreprocessorDefinitions>
      <ConformanceMode>true</ConformanceMode>
    </ClCompile>
    <Link>
      <SubSystem>Console</SubSystem>
      <EnableCOMDATFolding>true</EnableCOMDATFolding>
      <OptimizeReferences>true</OptimizeReferences>
      <GenerateDebugInformation>true</GenerateDebugInformation>
    </Link>
  </ItemDefinitionGroup>
  <ItemDefinitionGroup Condition="'$(Configuration)|$(Platform)'=='Release-Game|Win32'">
    <ClCompile>
      <WarningLevel>Level3</WarningLevel>
      <FunctionLevelLinking>true</FunctionLevelLinking>
      <IntrinsicFunctions>true</IntrinsicFunctions>
      <SDLCheck>true</SDLCheck>
      <PreprocessorDefinitions>WIN32;NDEBUG;_CONSOLE;%(PreprocessorDefinitions)</PreprocessorDefinitions>
      <ConformanceMode>true</ConformanceMode>
    </ClCompile>
    <Link>
      <SubSystem>Console</SubSystem>
      <EnableCOMDATFolding>true</EnableCOMDATFolding>
      <OptimizeReferences>true</OptimizeReferences>
      <GenerateDebugInformation>true</GenerateDebugInformation>
    </Link>
  </ItemDefinitionGroup>
  <ItemDefinitionGroup Condition="'$(Configuration)|$(Platform)'=='Debug|x64'">
    <ClCompile>
      <WarningLevel>Level4</WarningLevel>
      <SDLCheck>true</SDLCheck>
      <PreprocessorDefinitions>_DEBUG;_CONSOLE;%(PreprocessorDefinitions)</PreprocessorDefinitions>
      <ConformanceMode>true</ConformanceMode>
      <LanguageStandard>stdcpp17</LanguageStandard>
    </ClCompile>
    <Link>
      <SubSystem>Console</SubSystem>
      <GenerateDebugInformation>true</GenerateDebugInformation>
      <AdditionalDependencies>FlexEngine.lib;opengl32.lib;glfw3.lib;ImGuid.lib;fmodstudioL_vc.lib;fmodL_vc.lib;assimp-vc143-mtd.lib;freetyped.lib;%(AdditionalDependencies)</AdditionalDependencies>
      <IgnoreSpecificDefaultLibraries>libcmtd.lib;libcmt.lib;msvcrt.lib</IgnoreSpecificDefaultLibraries>
      <AdditionalOptions>/IGNORE:4099 %(AdditionalOptions)</AdditionalOptions>
    </Link>
    <PostBuildEvent>
      <Command>xcopy "$(ProjectDir)assets" "$(TargetDir)assets" /E /I /Y
xcopy "$(ProjectDir)imgui.ini" "$(TargetDir)" /E /I /Y</Command>
    </PostBuildEvent>
  </ItemDefinitionGroup>
  <ItemDefinitionGroup Condition="'$(Configuration)|$(Platform)'=='Debug-MemLeak|x64'">
    <ClCompile>
      <WarningLevel>Level4</WarningLevel>
      <SDLCheck>true</SDLCheck>
      <PreprocessorDefinitions>_DEBUG;_CONSOLE;_MEMLEAK;%(PreprocessorDefinitions)</PreprocessorDefinitions>
      <ConformanceMode>true</ConformanceMode>
      <LanguageStandard>stdcpp17</LanguageStandard>
    </ClCompile>
    <Link>
      <SubSystem>Console</SubSystem>
      <GenerateDebugInformation>true</GenerateDebugInformation>
      <AdditionalDependencies>FlexEngine.lib;opengl32.lib;glfw3.lib;ImGuid.lib;fmodstudioL_vc.lib;fmodL_vc.lib;assimp-vc143-mtd.lib;freetyped.lib;%(AdditionalDependencies)</AdditionalDependencies>
      <IgnoreSpecificDefaultLibraries>libcmtd.lib;libcmt.lib;msvcrt.lib</IgnoreSpecificDefaultLibraries>
    </Link>
    <PostBuildEvent>
      <Command>xcopy "$(ProjectDir)assets" "$(TargetDir)assets" /E /I /Y</Command>
    </PostBuildEvent>
  </ItemDefinitionGroup>
  <ItemDefinitionGroup Condition="'$(Configuration)|$(Platform)'=='Release|x64'">
    <ClCompile>
      <WarningLevel>Level4</WarningLevel>
      <FunctionLevelLinking>true</FunctionLevelLinking>
      <IntrinsicFunctions>true</IntrinsicFunctions>
      <SDLCheck>true</SDLCheck>
      <PreprocessorDefinitions>NDEBUG;_CONSOLE;%(PreprocessorDefinitions)</PreprocessorDefinitions>
      <ConformanceMode>true</ConformanceMode>
      <LanguageStandard>stdcpp17</LanguageStandard>
    </ClCompile>
    <Link>
      <SubSystem>Windows</SubSystem>
      <EnableCOMDATFolding>true</EnableCOMDATFolding>
      <OptimizeReferences>true</OptimizeReferences>
      <GenerateDebugInformation>true</GenerateDebugInformation>
      <AdditionalDependencies>FlexEngine.lib;opengl32.lib;glfw3.lib;ImGui.lib;fmodstudio_vc.lib;fmod_vc.lib;assimp-vc143-mt.lib;freetype.lib;%(AdditionalDependencies)</AdditionalDependencies>
      <IgnoreSpecificDefaultLibraries>libcmtd.lib;libcmt.lib;msvcrtd.lib</IgnoreSpecificDefaultLibraries>
    </Link>
    <PostBuildEvent>
      <Command>xcopy "$(ProjectDir)assets" "$(TargetDir)assets" /E /I /Y
xcopy "$(ProjectDir)imgui.ini" "$(TargetDir)" /E /I /Y</Command>
    </PostBuildEvent>
  </ItemDefinitionGroup>
  <ItemDefinitionGroup Condition="'$(Configuration)|$(Platform)'=='Release-Game|x64'">
    <ClCompile>
      <WarningLevel>Level4</WarningLevel>
      <FunctionLevelLinking>true</FunctionLevelLinking>
      <IntrinsicFunctions>true</IntrinsicFunctions>
      <SDLCheck>true</SDLCheck>
      <PreprocessorDefinitions>NDEBUG;_CONSOLE;GAME;%(PreprocessorDefinitions)</PreprocessorDefinitions>
      <ConformanceMode>true</ConformanceMode>
      <LanguageStandard>stdcpp17</LanguageStandard>
      <MultiProcessorCompilation>true</MultiProcessorCompilation>
    </ClCompile>
    <Link>
      <SubSystem>Windows</SubSystem>
      <EnableCOMDATFolding>true</EnableCOMDATFolding>
      <OptimizeReferences>true</OptimizeReferences>
      <GenerateDebugInformation>true</GenerateDebugInformation>
      <AdditionalDependencies>FlexEngine.lib;opengl32.lib;glfw3.lib;fmodstudio_vc.lib;fmod_vc.lib;assimp-vc143-mt.lib;freetype.lib;%(AdditionalDependencies)</AdditionalDependencies>
      <IgnoreSpecificDefaultLibraries>libcmtd.lib;libcmt.lib;msvcrtd.lib</IgnoreSpecificDefaultLibraries>
    </Link>
    <PostBuildEvent>
      <Command>xcopy "$(ProjectDir)assets" "$(TargetDir)assets" /E /I /Y</Command>
    </PostBuildEvent>
  </ItemDefinitionGroup>
  <ItemGroup>
    <None Include="assets\shaders\batchtexture.frag" />
    <None Include="assets\shaders\batchtexture.vert" />
    <None Include="assets\shaders\freetypetext.frag" />
    <None Include="assets\shaders\freetypetext.vert" />
    <None Include="assets\shaders\spritesheet.frag" />
    <None Include="assets\shaders\spritesheet.vert" />
    <None Include="assets\shaders\texture.frag" />
    <None Include="assets\shaders\texture.vert" />
  </ItemGroup>
  <ItemGroup>
    <ClInclude Include="resource.h" />
    <ClInclude Include="src\BattleSystems\battlesystem.h" />
    <ClInclude Include="src\BattleSystems\physicssystem.h" />
    <ClInclude Include="src\BattleSystems\targetingsystem.h" />
    <ClInclude Include="src\BattleSystems\turnorderdisplay.h" />
    <ClInclude Include="src\CharacterMoves\moves.h" />
    <ClInclude Include="src\CharacterPrefab\characterprefab.h" />
    <ClInclude Include="src\Components\battlecomponents.h" />
    <ClInclude Include="src\Components\characterinput.h" />
    <ClInclude Include="src\Components\physics.h" />
    <ClInclude Include="src\Components\rendering.h" />
<<<<<<< HEAD
    <ClInclude Include="src\Editor\assetbrowser.h" />
    <ClInclude Include="src\Editor\componentviewer.h" />
    <ClInclude Include="src\Editor\editor.h" />
    <ClInclude Include="src\Editor\editorcommands.h" />
    <ClInclude Include="src\Editor\editorgui.h" />
    <ClInclude Include="src\Editor\editorpanel.h" />
    <ClInclude Include="src\Editor\editorsystem.h" />
    <ClInclude Include="src\Editor\gameview.h" />
    <ClInclude Include="src\Editor\hierarchyview.h" />
    <ClInclude Include="src\Editor\imguipayloads.h" />
    <ClInclude Include="src\Editor\inspector.h" />
    <ClInclude Include="src\Editor\prefabeditor.h" />
    <ClInclude Include="src\Editor\sceneview.h" />
=======
    <ClInclude Include="src\Editor\assetbrowser.h">
      <ExcludedFromBuild Condition="'$(Configuration)|$(Platform)'=='Release-Game|x64'">true</ExcludedFromBuild>
    </ClInclude>
    <ClInclude Include="src\Editor\componentviewer.h">
      <ExcludedFromBuild Condition="'$(Configuration)|$(Platform)'=='Release-Game|x64'">true</ExcludedFromBuild>
    </ClInclude>
    <ClInclude Include="src\Editor\editor.h">
      <ExcludedFromBuild Condition="'$(Configuration)|$(Platform)'=='Release-Game|x64'">true</ExcludedFromBuild>
    </ClInclude>
    <ClInclude Include="src\Editor\editorgui.h">
      <ExcludedFromBuild Condition="'$(Configuration)|$(Platform)'=='Release-Game|x64'">true</ExcludedFromBuild>
    </ClInclude>
    <ClInclude Include="src\Editor\editorpanel.h">
      <ExcludedFromBuild Condition="'$(Configuration)|$(Platform)'=='Release-Game|x64'">true</ExcludedFromBuild>
    </ClInclude>
    <ClInclude Include="src\Editor\gameview.h">
      <ExcludedFromBuild Condition="'$(Configuration)|$(Platform)'=='Release-Game|x64'">true</ExcludedFromBuild>
    </ClInclude>
    <ClInclude Include="src\Editor\hierarchyview.h">
      <ExcludedFromBuild Condition="'$(Configuration)|$(Platform)'=='Release-Game|x64'">true</ExcludedFromBuild>
    </ClInclude>
    <ClInclude Include="src\Editor\imguipayloads.h">
      <ExcludedFromBuild Condition="'$(Configuration)|$(Platform)'=='Release-Game|x64'">true</ExcludedFromBuild>
    </ClInclude>
    <ClInclude Include="src\Editor\inspector.h">
      <ExcludedFromBuild Condition="'$(Configuration)|$(Platform)'=='Release-Game|x64'">true</ExcludedFromBuild>
    </ClInclude>
    <ClInclude Include="src\Editor\prefabeditor.h">
      <ExcludedFromBuild Condition="'$(Configuration)|$(Platform)'=='Release-Game|x64'">true</ExcludedFromBuild>
    </ClInclude>
    <ClInclude Include="src\Editor\sceneview.h">
      <ExcludedFromBuild Condition="'$(Configuration)|$(Platform)'=='Release-Game|x64'">true</ExcludedFromBuild>
    </ClInclude>
>>>>>>> 023b525d
    <ClInclude Include="src\Layers.h" />
    <ClInclude Include="src\Layers\base.h" />
    <ClInclude Include="src\Layers\battle.h" />
    <ClInclude Include="src\Layers\editorlayer.h" />
    <ClInclude Include="src\Layers\overworld.h" />
    <ClInclude Include="src\Renderer\camera2d.h" />
    <ClInclude Include="src\Renderer\sprite2d.h" />
    <ClInclude Include="src\States.h" />
    <ClInclude Include="src\States\mainstate.h" />
  </ItemGroup>
  <ItemGroup>
    <ClCompile Include="src\BattleSystems\battlesystem.cpp" />
    <ClCompile Include="src\BattleSystems\physicssystem.cpp" />
    <ClCompile Include="src\BattleSystems\targetingsystem.cpp" />
    <ClCompile Include="src\BattleSystems\turnorderdisplay.cpp" />
    <ClCompile Include="src\CharacterMoves\moves.cpp" />
    <ClCompile Include="src\CharacterPrefab\characterprefab.cpp" />
    <ClCompile Include="src\Components\battlecomponents.cpp" />
    <ClCompile Include="src\Components\characterinput.cpp" />
    <ClCompile Include="src\Components\physics.cpp" />
    <ClCompile Include="src\Components\rendering.cpp" />
<<<<<<< HEAD
    <ClCompile Include="src\Editor\assetbrowser.cpp" />
    <ClCompile Include="src\Editor\componentviewer.cpp" />
    <ClCompile Include="src\Editor\editor.cpp" />
    <ClCompile Include="src\Editor\editorcommands.cpp" />
    <ClCompile Include="src\Editor\editorgui.cpp" />
    <ClCompile Include="src\Editor\gameview.cpp" />
    <ClCompile Include="src\Editor\hierarchyview.cpp" />
    <ClCompile Include="src\Editor\inspector.cpp" />
    <ClCompile Include="src\Editor\prefabeditor.cpp" />
    <ClCompile Include="src\Editor\sceneview.cpp" />
=======
    <ClCompile Include="src\Editor\assetbrowser.cpp">
      <ExcludedFromBuild Condition="'$(Configuration)|$(Platform)'=='Release-Game|x64'">true</ExcludedFromBuild>
    </ClCompile>
    <ClCompile Include="src\Editor\componentviewer.cpp">
      <ExcludedFromBuild Condition="'$(Configuration)|$(Platform)'=='Release-Game|x64'">true</ExcludedFromBuild>
    </ClCompile>
    <ClCompile Include="src\Editor\editor.cpp">
      <ExcludedFromBuild Condition="'$(Configuration)|$(Platform)'=='Release-Game|x64'">true</ExcludedFromBuild>
    </ClCompile>
    <ClCompile Include="src\Editor\editorgui.cpp">
      <ExcludedFromBuild Condition="'$(Configuration)|$(Platform)'=='Release-Game|x64'">true</ExcludedFromBuild>
    </ClCompile>
    <ClCompile Include="src\Editor\gameview.cpp">
      <ExcludedFromBuild Condition="'$(Configuration)|$(Platform)'=='Release-Game|x64'">true</ExcludedFromBuild>
    </ClCompile>
    <ClCompile Include="src\Editor\hierarchyview.cpp">
      <ExcludedFromBuild Condition="'$(Configuration)|$(Platform)'=='Release-Game|x64'">true</ExcludedFromBuild>
    </ClCompile>
    <ClCompile Include="src\Editor\inspector.cpp">
      <ExcludedFromBuild Condition="'$(Configuration)|$(Platform)'=='Release-Game|x64'">true</ExcludedFromBuild>
    </ClCompile>
    <ClCompile Include="src\Editor\prefabeditor.cpp">
      <ExcludedFromBuild Condition="'$(Configuration)|$(Platform)'=='Release-Game|x64'">true</ExcludedFromBuild>
    </ClCompile>
    <ClCompile Include="src\Editor\sceneview.cpp">
      <ExcludedFromBuild Condition="'$(Configuration)|$(Platform)'=='Release-Game|x64'">true</ExcludedFromBuild>
    </ClCompile>
>>>>>>> 023b525d
    <ClCompile Include="src\Layers\base.cpp" />
    <ClCompile Include="src\Layers\battle.cpp" />
    <ClCompile Include="src\Layers\editorlayer.cpp" />
    <ClCompile Include="src\Layers\overworld.cpp" />
    <ClCompile Include="src\main.cpp" />
    <ClCompile Include="src\Renderer\camera2d.cpp" />
    <ClCompile Include="src\Renderer\sprite2d.cpp" />
    <ClCompile Include="src\States\mainstate.cpp" />
  </ItemGroup>
  <ItemGroup>
    <ResourceCompile Include="icon.rc" />
  </ItemGroup>
  <Import Project="$(VCTargetsPath)\Microsoft.Cpp.targets" />
  <ImportGroup Label="ExtensionTargets">
  </ImportGroup>
</Project><|MERGE_RESOLUTION|>--- conflicted
+++ resolved
@@ -303,21 +303,6 @@
     <ClInclude Include="src\Components\characterinput.h" />
     <ClInclude Include="src\Components\physics.h" />
     <ClInclude Include="src\Components\rendering.h" />
-<<<<<<< HEAD
-    <ClInclude Include="src\Editor\assetbrowser.h" />
-    <ClInclude Include="src\Editor\componentviewer.h" />
-    <ClInclude Include="src\Editor\editor.h" />
-    <ClInclude Include="src\Editor\editorcommands.h" />
-    <ClInclude Include="src\Editor\editorgui.h" />
-    <ClInclude Include="src\Editor\editorpanel.h" />
-    <ClInclude Include="src\Editor\editorsystem.h" />
-    <ClInclude Include="src\Editor\gameview.h" />
-    <ClInclude Include="src\Editor\hierarchyview.h" />
-    <ClInclude Include="src\Editor\imguipayloads.h" />
-    <ClInclude Include="src\Editor\inspector.h" />
-    <ClInclude Include="src\Editor\prefabeditor.h" />
-    <ClInclude Include="src\Editor\sceneview.h" />
-=======
     <ClInclude Include="src\Editor\assetbrowser.h">
       <ExcludedFromBuild Condition="'$(Configuration)|$(Platform)'=='Release-Game|x64'">true</ExcludedFromBuild>
     </ClInclude>
@@ -327,6 +312,9 @@
     <ClInclude Include="src\Editor\editor.h">
       <ExcludedFromBuild Condition="'$(Configuration)|$(Platform)'=='Release-Game|x64'">true</ExcludedFromBuild>
     </ClInclude>
+    <ClInclude Include="src\Editor\editorcommands.h">
+      <ExcludedFromBuild Condition="'$(Configuration)|$(Platform)'=='Release-Game|x64'">true</ExcludedFromBuild>
+    </ClInclude>
     <ClInclude Include="src\Editor\editorgui.h">
       <ExcludedFromBuild Condition="'$(Configuration)|$(Platform)'=='Release-Game|x64'">true</ExcludedFromBuild>
     </ClInclude>
@@ -351,7 +339,6 @@
     <ClInclude Include="src\Editor\sceneview.h">
       <ExcludedFromBuild Condition="'$(Configuration)|$(Platform)'=='Release-Game|x64'">true</ExcludedFromBuild>
     </ClInclude>
->>>>>>> 023b525d
     <ClInclude Include="src\Layers.h" />
     <ClInclude Include="src\Layers\base.h" />
     <ClInclude Include="src\Layers\battle.h" />
@@ -373,18 +360,6 @@
     <ClCompile Include="src\Components\characterinput.cpp" />
     <ClCompile Include="src\Components\physics.cpp" />
     <ClCompile Include="src\Components\rendering.cpp" />
-<<<<<<< HEAD
-    <ClCompile Include="src\Editor\assetbrowser.cpp" />
-    <ClCompile Include="src\Editor\componentviewer.cpp" />
-    <ClCompile Include="src\Editor\editor.cpp" />
-    <ClCompile Include="src\Editor\editorcommands.cpp" />
-    <ClCompile Include="src\Editor\editorgui.cpp" />
-    <ClCompile Include="src\Editor\gameview.cpp" />
-    <ClCompile Include="src\Editor\hierarchyview.cpp" />
-    <ClCompile Include="src\Editor\inspector.cpp" />
-    <ClCompile Include="src\Editor\prefabeditor.cpp" />
-    <ClCompile Include="src\Editor\sceneview.cpp" />
-=======
     <ClCompile Include="src\Editor\assetbrowser.cpp">
       <ExcludedFromBuild Condition="'$(Configuration)|$(Platform)'=='Release-Game|x64'">true</ExcludedFromBuild>
     </ClCompile>
@@ -394,6 +369,9 @@
     <ClCompile Include="src\Editor\editor.cpp">
       <ExcludedFromBuild Condition="'$(Configuration)|$(Platform)'=='Release-Game|x64'">true</ExcludedFromBuild>
     </ClCompile>
+    <ClCompile Include="src\Editor\editorcommands.cpp">
+      <ExcludedFromBuild Condition="'$(Configuration)|$(Platform)'=='Release-Game|x64'">true</ExcludedFromBuild>
+    </ClCompile>
     <ClCompile Include="src\Editor\editorgui.cpp">
       <ExcludedFromBuild Condition="'$(Configuration)|$(Platform)'=='Release-Game|x64'">true</ExcludedFromBuild>
     </ClCompile>
@@ -412,7 +390,6 @@
     <ClCompile Include="src\Editor\sceneview.cpp">
       <ExcludedFromBuild Condition="'$(Configuration)|$(Platform)'=='Release-Game|x64'">true</ExcludedFromBuild>
     </ClCompile>
->>>>>>> 023b525d
     <ClCompile Include="src\Layers\base.cpp" />
     <ClCompile Include="src\Layers\battle.cpp" />
     <ClCompile Include="src\Layers\editorlayer.cpp" />
