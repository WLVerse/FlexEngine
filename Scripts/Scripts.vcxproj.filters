﻿<?xml version="1.0" encoding="utf-8"?>
<Project ToolsVersion="4.0" xmlns="http://schemas.microsoft.com/developer/msbuild/2003">
  <ItemGroup>
    <Filter Include="src">
      <UniqueIdentifier>{db7e1775-1e66-441e-814f-59866a44b4a0}</UniqueIdentifier>
    </Filter>
  </ItemGroup>
  <ItemGroup>
    <ClCompile Include="src\componenttest.cpp">
      <Filter>src</Filter>
    </ClCompile>
    <ClCompile Include="src\coresystems.cpp">
      <Filter>src</Filter>
    </ClCompile>
<<<<<<< HEAD
    <ClCompile Include="src\camerahandler.cpp">
=======
    <ClCompile Include="src\rendercall.cpp">
>>>>>>> c08a0bcf
      <Filter>src</Filter>
    </ClCompile>
  </ItemGroup>
</Project><|MERGE_RESOLUTION|>--- conflicted
+++ resolved
@@ -12,11 +12,10 @@
     <ClCompile Include="src\coresystems.cpp">
       <Filter>src</Filter>
     </ClCompile>
-<<<<<<< HEAD
     <ClCompile Include="src\camerahandler.cpp">
-=======
+      <Filter>src</Filter>
+    </ClCompile>
     <ClCompile Include="src\rendercall.cpp">
->>>>>>> c08a0bcf
       <Filter>src</Filter>
     </ClCompile>
   </ItemGroup>
