<?xml version="1.0" encoding="utf-8"?>
<Project DefaultTargets="Build" xmlns="http://schemas.microsoft.com/developer/msbuild/2003">
  <ItemGroup Label="ProjectConfigurations">
    <ProjectConfiguration Include="Debug|Win32">
      <Configuration>Debug</Configuration>
      <Platform>Win32</Platform>
    </ProjectConfiguration>
    <ProjectConfiguration Include="Release|Win32">
      <Configuration>Release</Configuration>
      <Platform>Win32</Platform>
    </ProjectConfiguration>
    <ProjectConfiguration Include="Debug|x64">
      <Configuration>Debug</Configuration>
      <Platform>x64</Platform>
    </ProjectConfiguration>
    <ProjectConfiguration Include="Release|x64">
      <Configuration>Release</Configuration>
      <Platform>x64</Platform>
    </ProjectConfiguration>
  </ItemGroup>
  <ItemGroup>
    <ClCompile Include="src\componenttest.cpp" />
    <ClCompile Include="src\coresystems.cpp" />
<<<<<<< HEAD
    <ClCompile Include="src\camerahandler.cpp" />
=======
    <ClCompile Include="src\rendercall.cpp" />
>>>>>>> c08a0bcf
  </ItemGroup>
  <PropertyGroup Label="Globals">
    <VCProjectVersion>17.0</VCProjectVersion>
    <Keyword>Win32Proj</Keyword>
    <ProjectGuid>{0FA70FD0-8958-40BC-AF9D-EA23717F3533}</ProjectGuid>
    <RootNamespace>Editor</RootNamespace>
    <WindowsTargetPlatformVersion>10.0</WindowsTargetPlatformVersion>
  </PropertyGroup>
  <Import Project="$(VCTargetsPath)\Microsoft.Cpp.Default.props" />
  <PropertyGroup Condition="'$(Configuration)|$(Platform)'=='Debug|Win32'" Label="Configuration">
    <ConfigurationType>Application</ConfigurationType>
    <UseDebugLibraries>true</UseDebugLibraries>
    <PlatformToolset>v143</PlatformToolset>
    <CharacterSet>Unicode</CharacterSet>
  </PropertyGroup>
  <PropertyGroup Condition="'$(Configuration)|$(Platform)'=='Release|Win32'" Label="Configuration">
    <ConfigurationType>Application</ConfigurationType>
    <UseDebugLibraries>false</UseDebugLibraries>
    <PlatformToolset>v143</PlatformToolset>
    <WholeProgramOptimization>true</WholeProgramOptimization>
    <CharacterSet>Unicode</CharacterSet>
  </PropertyGroup>
  <PropertyGroup Condition="'$(Configuration)|$(Platform)'=='Debug|x64'" Label="Configuration">
    <ConfigurationType>DynamicLibrary</ConfigurationType>
    <UseDebugLibraries>true</UseDebugLibraries>
    <PlatformToolset>v143</PlatformToolset>
    <CharacterSet>Unicode</CharacterSet>
  </PropertyGroup>
  <PropertyGroup Condition="'$(Configuration)|$(Platform)'=='Release|x64'" Label="Configuration">
    <ConfigurationType>DynamicLibrary</ConfigurationType>
    <UseDebugLibraries>false</UseDebugLibraries>
    <PlatformToolset>v143</PlatformToolset>
    <WholeProgramOptimization>true</WholeProgramOptimization>
    <CharacterSet>Unicode</CharacterSet>
  </PropertyGroup>
  <Import Project="$(VCTargetsPath)\Microsoft.Cpp.props" />
  <ImportGroup Label="ExtensionSettings">
  </ImportGroup>
  <ImportGroup Label="Shared">
  </ImportGroup>
  <ImportGroup Label="PropertySheets" Condition="'$(Configuration)|$(Platform)'=='Debug|Win32'">
    <Import Project="$(UserRootDir)\Microsoft.Cpp.$(Platform).user.props" Condition="exists('$(UserRootDir)\Microsoft.Cpp.$(Platform).user.props')" Label="LocalAppDataPlatform" />
  </ImportGroup>
  <ImportGroup Label="PropertySheets" Condition="'$(Configuration)|$(Platform)'=='Release|Win32'">
    <Import Project="$(UserRootDir)\Microsoft.Cpp.$(Platform).user.props" Condition="exists('$(UserRootDir)\Microsoft.Cpp.$(Platform).user.props')" Label="LocalAppDataPlatform" />
  </ImportGroup>
  <ImportGroup Label="PropertySheets" Condition="'$(Configuration)|$(Platform)'=='Debug|x64'">
    <Import Project="$(UserRootDir)\Microsoft.Cpp.$(Platform).user.props" Condition="exists('$(UserRootDir)\Microsoft.Cpp.$(Platform).user.props')" Label="LocalAppDataPlatform" />
  </ImportGroup>
  <ImportGroup Label="PropertySheets" Condition="'$(Configuration)|$(Platform)'=='Release|x64'">
    <Import Project="$(UserRootDir)\Microsoft.Cpp.$(Platform).user.props" Condition="exists('$(UserRootDir)\Microsoft.Cpp.$(Platform).user.props')" Label="LocalAppDataPlatform" />
  </ImportGroup>
  <PropertyGroup Label="UserMacros" />
  <PropertyGroup Condition="'$(Configuration)|$(Platform)'=='Debug|x64'">
    <IncludePath>$(SolutionDir)FlexEngine\src;$(SolutionDir)FlexEngine\src\FlexEngine;$(SolutionDir)third_party\ImGui\src;$(SolutionDir)third_party\inc;$(SolutionDir)third_party\inc\fmod\core;$(SolutionDir)third_party\inc\fmod\studio;$(SolutionDir)third_party\inc\freetype;$(SolutionDir)third_party\inc\glm;$(SolutionDir)third_party\inc\RapidJSON;$(SolutionDir)third_party\inc\stb;$(IncludePath)</IncludePath>
    <LibraryPath>$(OutDir);$(SolutionDir)third_party\lib\assimp;$(SolutionDir)third_party\lib\fmod\core;$(SolutionDir)third_party\lib\fmod\studio;$(SolutionDir)third_party\lib\freetype;$(SolutionDir)third_party\lib\GLFW;$(SolutionDir)third_party\lib\ImGui;$(LibraryPath)</LibraryPath>
  </PropertyGroup>
  <PropertyGroup Condition="'$(Configuration)|$(Platform)'=='Release|x64'">
    <IncludePath>$(SolutionDir)FlexEngine\src;$(SolutionDir)FlexEngine\src\FlexEngine;$(SolutionDir)third_party\ImGui\src;$(SolutionDir)third_party\inc;$(SolutionDir)third_party\inc\fmod\core;$(SolutionDir)third_party\inc\fmod\studio;$(SolutionDir)third_party\inc\freetype;$(SolutionDir)third_party\inc\glm;$(SolutionDir)third_party\inc\RapidJSON;$(SolutionDir)third_party\inc\stb;$(IncludePath)</IncludePath>
    <LibraryPath>$(OutDir);$(SolutionDir)third_party\lib\assimp;$(SolutionDir)third_party\lib\fmod\core;$(SolutionDir)third_party\lib\fmod\studio;$(SolutionDir)third_party\lib\freetype;$(SolutionDir)third_party\lib\GLFW;$(SolutionDir)third_party\lib\ImGui;$(LibraryPath)</LibraryPath>
  </PropertyGroup>
  <ItemDefinitionGroup Condition="'$(Configuration)|$(Platform)'=='Debug|Win32'">
    <ClCompile>
      <WarningLevel>Level3</WarningLevel>
      <SDLCheck>true</SDLCheck>
      <PreprocessorDefinitions>WIN32;_DEBUG;_CONSOLE;%(PreprocessorDefinitions)</PreprocessorDefinitions>
      <ConformanceMode>true</ConformanceMode>
    </ClCompile>
    <Link>
      <SubSystem>Console</SubSystem>
      <GenerateDebugInformation>true</GenerateDebugInformation>
    </Link>
  </ItemDefinitionGroup>
  <ItemDefinitionGroup Condition="'$(Configuration)|$(Platform)'=='Release|Win32'">
    <ClCompile>
      <WarningLevel>Level3</WarningLevel>
      <FunctionLevelLinking>true</FunctionLevelLinking>
      <IntrinsicFunctions>true</IntrinsicFunctions>
      <SDLCheck>true</SDLCheck>
      <PreprocessorDefinitions>WIN32;NDEBUG;_CONSOLE;%(PreprocessorDefinitions)</PreprocessorDefinitions>
      <ConformanceMode>true</ConformanceMode>
    </ClCompile>
    <Link>
      <SubSystem>Console</SubSystem>
      <EnableCOMDATFolding>true</EnableCOMDATFolding>
      <OptimizeReferences>true</OptimizeReferences>
      <GenerateDebugInformation>true</GenerateDebugInformation>
    </Link>
  </ItemDefinitionGroup>
  <ItemDefinitionGroup Condition="'$(Configuration)|$(Platform)'=='Debug|x64'">
    <ClCompile>
      <WarningLevel>Level4</WarningLevel>
      <SDLCheck>true</SDLCheck>
      <PreprocessorDefinitions>_DEBUG;_CONSOLE;%(PreprocessorDefinitions)</PreprocessorDefinitions>
      <ConformanceMode>true</ConformanceMode>
      <LanguageStandard>stdcpp17</LanguageStandard>
      <MultiProcessorCompilation>true</MultiProcessorCompilation>
    </ClCompile>
    <Link>
      <SubSystem>Console</SubSystem>
      <GenerateDebugInformation>true</GenerateDebugInformation>
      <AdditionalDependencies>FlexEngine.lib;opengl32.lib;glfw3.lib;ImGuid.lib;fmodstudioL_vc.lib;assimp-vc143-mtd.lib;freetyped.lib;%(AdditionalDependencies)</AdditionalDependencies>
    </Link>
  </ItemDefinitionGroup>
  <ItemDefinitionGroup Condition="'$(Configuration)|$(Platform)'=='Release|x64'">
    <ClCompile>
      <WarningLevel>Level4</WarningLevel>
      <FunctionLevelLinking>true</FunctionLevelLinking>
      <IntrinsicFunctions>true</IntrinsicFunctions>
      <SDLCheck>true</SDLCheck>
      <PreprocessorDefinitions>NDEBUG;_CONSOLE;%(PreprocessorDefinitions)</PreprocessorDefinitions>
      <ConformanceMode>true</ConformanceMode>
      <LanguageStandard>stdcpp17</LanguageStandard>
      <MultiProcessorCompilation>true</MultiProcessorCompilation>
    </ClCompile>
    <Link>
      <SubSystem>Console</SubSystem>
      <EnableCOMDATFolding>true</EnableCOMDATFolding>
      <OptimizeReferences>true</OptimizeReferences>
      <GenerateDebugInformation>true</GenerateDebugInformation>
      <AdditionalDependencies>FlexEngine.lib;opengl32.lib;glfw3.lib;ImGui.lib;fmodstudio_vc.lib;assimp-vc143-mt.lib;freetype.lib;%(AdditionalDependencies)</AdditionalDependencies>
    </Link>
  </ItemDefinitionGroup>
  <Import Project="$(VCTargetsPath)\Microsoft.Cpp.targets" />
  <ImportGroup Label="ExtensionTargets">
  </ImportGroup>
</Project><|MERGE_RESOLUTION|>--- conflicted
+++ resolved
@@ -21,11 +21,8 @@
   <ItemGroup>
     <ClCompile Include="src\componenttest.cpp" />
     <ClCompile Include="src\coresystems.cpp" />
-<<<<<<< HEAD
     <ClCompile Include="src\camerahandler.cpp" />
-=======
     <ClCompile Include="src\rendercall.cpp" />
->>>>>>> c08a0bcf
   </ItemGroup>
   <PropertyGroup Label="Globals">
     <VCProjectVersion>17.0</VCProjectVersion>
