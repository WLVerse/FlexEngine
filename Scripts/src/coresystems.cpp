#include <FlexEngine.h>
using namespace FlexEngine;

class CoreSystemsScript : public Script
{
public:
  CoreSystemsScript() { ScriptRegistry::RegisterScript(this); }
  std::string GetName() const override { return "GameplayLoops"; }

  void Start() override
  {
   
  }

  void Update() override
  {
    // Transform
    
    // Physics
    
    // Graphics

    // Audio
    for (auto& element : FlexECS::Scene::GetActiveScene()->CachedQuery<Audio>())
    {
      if (!element.GetComponent<Transform>()->is_active) continue; // skip non active entities

      FlexEngine::Audio* audio = element.GetComponent<Audio>();
      if (audio->should_play)
      {
<<<<<<< HEAD
        if (audio->audio_file == "" || audio->audio_file.c_str() == nullptr)
        {
          Log::Warning("Audio not attached to entity: " + *element.GetComponent<EntityName>());

=======
        if (audio->audio_file == FLX_STRING_NULL) // or you can use if (!audio->audio_file)
        {
          Log::Warning("Audio not attached to entity: " + FLX_STRING_GET(*element.GetComponent<EntityName>()));
>>>>>>> 636f878a
          audio->should_play = false;
          continue;
        }

        if (audio->is_looping)
        {
<<<<<<< HEAD
          FMODWrapper::Core::PlayLoopingSound(*element.GetComponent<EntityName>(),
                                              FLX_ASSET_GET(Asset::Sound, AssetKey{ element.GetComponent<Audio>()->audio_file }));
        }
        else
        {
      /*    FMODWrapper::Core::PlaySound(*element.GetComponent<EntityName>(),
                                       FLX_ASSET_GET(Asset::Sound, AssetKey{ element.GetComponent<Audio>()->audio_file }));*/
=======
          FMODWrapper::Core::PlayLoopingSound(FLX_STRING_GET(*element.GetComponent<EntityName>()),
                                              FLX_ASSET_GET(Asset::Sound, AssetKey{ FLX_STRING_GET(element.GetComponent<Audio>()->audio_file) }));
        }
        else
        {
          /*    FMODWrapper::Core::PlaySound(FLX_STRING_GET(*element.GetComponent<EntityName>()),
                                           FLX_ASSET_GET(Asset::Sound, AssetKey{ FLX_STRING_GET(element.GetComponent<Audio>()->audio_file) }));*/
>>>>>>> 636f878a
          FMODWrapper::Core::PlaySound("test", FLX_ASSET_GET(Asset::Sound, "/audio/attack.mp3"));
        }

        element.GetComponent<Audio>()->should_play = false;
      }
    }

    //for (auto e : FlexECS::Scene::GetActiveScene()->Query<Transform>())
    //{
    //  std::cout << "Value of data[0]: " << e.GetComponent<Transform>()->transform.data[0] << std::endl;
    //}
  }

  void Stop() override
  {
    
  }
};

// Static instance to ensure registration
static CoreSystemsScript GameplayLoops;<|MERGE_RESOLUTION|>--- conflicted
+++ resolved
@@ -28,31 +28,15 @@
       FlexEngine::Audio* audio = element.GetComponent<Audio>();
       if (audio->should_play)
       {
-<<<<<<< HEAD
-        if (audio->audio_file == "" || audio->audio_file.c_str() == nullptr)
-        {
-          Log::Warning("Audio not attached to entity: " + *element.GetComponent<EntityName>());
-
-=======
         if (audio->audio_file == FLX_STRING_NULL) // or you can use if (!audio->audio_file)
         {
           Log::Warning("Audio not attached to entity: " + FLX_STRING_GET(*element.GetComponent<EntityName>()));
->>>>>>> 636f878a
           audio->should_play = false;
           continue;
         }
 
         if (audio->is_looping)
         {
-<<<<<<< HEAD
-          FMODWrapper::Core::PlayLoopingSound(*element.GetComponent<EntityName>(),
-                                              FLX_ASSET_GET(Asset::Sound, AssetKey{ element.GetComponent<Audio>()->audio_file }));
-        }
-        else
-        {
-      /*    FMODWrapper::Core::PlaySound(*element.GetComponent<EntityName>(),
-                                       FLX_ASSET_GET(Asset::Sound, AssetKey{ element.GetComponent<Audio>()->audio_file }));*/
-=======
           FMODWrapper::Core::PlayLoopingSound(FLX_STRING_GET(*element.GetComponent<EntityName>()),
                                               FLX_ASSET_GET(Asset::Sound, AssetKey{ FLX_STRING_GET(element.GetComponent<Audio>()->audio_file) }));
         }
@@ -60,7 +44,6 @@
         {
           /*    FMODWrapper::Core::PlaySound(FLX_STRING_GET(*element.GetComponent<EntityName>()),
                                            FLX_ASSET_GET(Asset::Sound, AssetKey{ FLX_STRING_GET(element.GetComponent<Audio>()->audio_file) }));*/
->>>>>>> 636f878a
           FMODWrapper::Core::PlaySound("test", FLX_ASSET_GET(Asset::Sound, "/audio/attack.mp3"));
         }
 
