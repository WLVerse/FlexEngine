--- conflicted
+++ resolved
@@ -16,11 +16,7 @@
 
   void Start() override
   {
-<<<<<<< HEAD
-
-=======
     
->>>>>>> f06ba5ca
   }
 
   void Update() override
@@ -53,55 +49,6 @@
         element.GetComponent<Audio>()->should_play = false;
       }
     }
-
-<<<<<<< HEAD
-    // Scripting update loop, other calls are managed separatedly
-    for (auto& element : FlexECS::Scene::GetActiveScene()->CachedQuery<ScriptComponent>())
-    {
-      if (!element.GetComponent<Transform>()->is_active) continue; // skip non active entities
-
-      Script* script = ScriptRegistry::GetScript(
-        FLX_STRING_GET(element.GetComponent<ScriptComponent>()->script_name));
-      if (script)
-      {
-        script->Update();
-      }
-    }
-=======
-    static std::string extra = "";
-    if (Input::GetKey(GLFW_KEY_J))
-      extra += "j";
-    Renderer2DText sample;
-    static std::string fullText = "The whole human fraternity is becoming highly dependent on the computer technology; no one can imagine life without computer. As, it has spread its wings so deeply in every area and made people used of it. It is very beneficial for the students of any class. They can use it to prepare their projects, learn poems, read different stories, download notes for exam preparations, collect large information within seconds, learn about painting, drawing, etc. However it enhances the professional skills of the students and helps in getting job easily.";
-    static std::string displayedText = ""; // Start with an empty string
-    static float elapsedTime = 0.0f;       // To track time
-    elapsedTime += Application::GetCurrentWindow()->GetFramerateController().GetDeltaTime() * 100;
-    if (elapsedTime >= 1.0f && displayedText.size() < fullText.size()) {
-      displayedText += fullText[displayedText.size()]; // Append the next character
-      elapsedTime = 0.0f; // Reset the timer
-    }
-    sample.m_words = displayedText;
-    //sample.m_words = "hello there my name is markiplier and welcome back to another game of amnesia the dark descent" + extra;
-    sample.m_color = Vector3::Zero;
-    sample.m_fonttype = R"(/fonts/Bangers/Bangers-Regular.ttf)";
-    sample.m_transform = Matrix4x4(1.00, 0.00, 0.00, 0.00,
-        0.00, 1.00, 0.00, 0.00,
-        0.00, 0.00, 1.00, 0.00,
-         822.00, 248.00, 0.00, 1.00);
-    sample.m_window_size = Vector2(static_cast<float>(FlexEngine::Application::GetCurrentWindow()->GetWidth()), static_cast<float>(FlexEngine::Application::GetCurrentWindow()->GetHeight()));
-    //sample.m_alignment = { Renderer2DText::Alignment_Left,Renderer2DText::Alignment_Top };
-    //sample.m_alignment = { Renderer2DText::Alignment_Left,Renderer2DText::Alignment_Middle };
-    //sample.m_alignment = { Renderer2DText::Alignment_Left,Renderer2DText::Alignment_Bottom };
-    //sample.m_alignment = { Renderer2DText::Alignment_Center,Renderer2DText::Alignment_Top };
-    sample.m_alignment = { Renderer2DText::Alignment_Center,Renderer2DText::Alignment_Middle };
-    //sample.m_alignment = { Renderer2DText::Alignment_Center,Renderer2DText::Alignment_Bottom };
-    //sample.m_alignment = { Renderer2DText::Alignment_Right,Renderer2DText::Alignment_Top };
-    //sample.m_alignment = { Renderer2DText::Alignment_Right,Renderer2DText::Alignment_Middle };
-    //sample.m_alignment = { Renderer2DText::Alignment_Right,Renderer2DText::Alignment_Bottom };
-    sample.m_maxwidthtextbox = 850.0f;
-
-    OpenGLRenderer::DrawTexture2D(camera, sample);
->>>>>>> f06ba5ca
   }
 
   void Stop() override
